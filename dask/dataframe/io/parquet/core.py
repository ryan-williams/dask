from distutils.version import LooseVersion
import math

import numpy as np
import pandas as pd
import tlz as toolz
import warnings
from ....bytes import core  # noqa
from fsspec.core import get_fs_token_paths
from fsspec.implementations.local import LocalFileSystem
from fsspec.utils import stringify_path

from .utils import _analyze_paths
from ...core import DataFrame, new_dd_object
from ....base import tokenize
from ....delayed import Delayed
from ....utils import import_required, natural_sort_key, parse_bytes, apply
from ...methods import concat
from ....highlevelgraph import Layer, HighLevelGraph
from ....blockwise import BlockwiseIO


try:
    import snappy

    snappy.compress
except (ImportError, AttributeError):
    snappy = None


__all__ = ("read_parquet", "to_parquet")

NONE_LABEL = "__null_dask_index__"

# ----------------------------------------------------------------------
# User API


class ParquetSubgraph(Layer):
    """
    Subgraph for reading Parquet files.

    Enables optimizations (see optimize_read_parquet_getitem).
    """

    def __init__(
        self,
        name,
        engine,
        fs,
        meta,
        columns,
        index,
        parts,
        kwargs,
        part_ids=None,
        partition_offsets=None,
    ):
        self.name = name
        self.engine = engine
        self.fs = fs
        self.meta = meta
        self.columns = columns
        self.index = index
        self.parts = parts
        self.kwargs = kwargs
        self.part_ids = list(range(len(parts))) if part_ids is None else part_ids
        self.partition_offsets = partition_offsets

    def __repr__(self):
        return "ParquetSubgraph<name='{}', n_parts={}, columns={}>".format(
            self.name, len(self.part_ids), list(self.columns)
        )

    def __getitem__(self, key):
        try:
            name, i = key
        except ValueError:
            # too many / few values to unpack
            raise KeyError(key) from None

        if name != self.name:
            raise KeyError(key)

        if i not in self.part_ids:
            raise KeyError(key)

        part = self.parts[i]
        if not isinstance(part, list):
            part = [part]

        if self.partition_offsets:
            partition_offset = (
                self.partition_offsets[i],
                self.partition_offsets[i + 1],
            )
        else:
            partition_offset = None

        return (
            read_parquet_part,
            self.fs,
            self.engine.read_partition,
            self.meta,
            [p["piece"] for p in part],
            self.columns,
            self.index,
            partition_offset,
            toolz.merge(part[0]["kwargs"], self.kwargs or {}),
        )

    def __len__(self):
        return len(self.part_ids)

    def __iter__(self):
        for i in self.part_ids:
            yield (self.name, i)

    def is_materialized(self):
        return False  # Never materialized

    def get_dependencies(self, all_hlg_keys):
        return {k: set() for k in self}

    def cull(self, keys, all_hlg_keys):
        ret = ParquetSubgraph(
            name=self.name,
            engine=self.engine,
            fs=self.fs,
            meta=self.meta,
            columns=self.columns,
            index=self.index,
            parts=self.parts,
            kwargs=self.kwargs,
            part_ids={i for i in self.part_ids if (self.name, i) in keys},
        )
        return ret, ret.get_dependencies(all_hlg_keys)


class BlockwiseParquet(BlockwiseIO):
    """
    Specialized BlockwiseIO Layer for read_parquet.

    Enables HighLevelGraph optimizations.
    """

    def __init__(
        self, name, engine, fs, meta, columns, index, parts, kwargs, part_ids=None
    ):
        self.name = name
        self.engine = engine
        self.fs = fs
        self.meta = meta
        self.columns = columns
        self.index = index
        self.parts = parts
        self.kwargs = kwargs
        self.part_ids = list(range(len(parts))) if part_ids is None else part_ids

        self.io_name = "blockwise-io-" + name
        dsk_io = ParquetSubgraph(
            self.io_name,
            self.engine,
            self.fs,
            self.meta,
            self.columns,
            self.index,
            self.parts,
            self.kwargs,
            part_ids=self.part_ids,
        )

        super().__init__(
            {self.io_name: dsk_io},
            self.name,
            "i",
            None,
            [(self.io_name, "i")],
            {self.io_name: (len(self.part_ids),)},
        )

    def __repr__(self):
        return "BlockwiseParquet<name='{}', n_parts={}, columns={}>".format(
            self.name, len(self.part_ids), list(self.columns)
        )


def read_parquet(
    path,
    columns=None,
    filters=None,
    categories=None,
    index=None,
    storage_options=None,
    engine="auto",
    gather_statistics=None,
    split_row_groups=None,
    read_from_paths=None,
    chunksize=None,
    **kwargs,
):
    """
    Read a Parquet file into a Dask DataFrame

    This reads a directory of Parquet data into a Dask.dataframe, one file per
    partition.  It selects the index among the sorted columns if any exist.

    Parameters
    ----------
    path : string or list
        Source directory for data, or path(s) to individual parquet files.
        Prefix with a protocol like ``s3://`` to read from alternative
        filesystems. To read from multiple files you can pass a globstring or a
        list of paths, with the caveat that they must all have the same
        protocol.
    columns : string, list or None (default)
        Field name(s) to read in as columns in the output. By default all
        non-index fields will be read (as determined by the pandas parquet
        metadata, if present). Provide a single field name instead of a list to
        read in the data as a Series.
    filters : Union[List[Tuple[str, str, Any]], List[List[Tuple[str, str, Any]]]]
        List of filters to apply, like ``[[('x', '=', 0), ...], ...]``. Using this
        argument will NOT result in row-wise filtering of the final partitions
        unless `engine="pyarrow-dataset"` is also specified.  For other engines,
        filtering is only performed at the partition level, i.e., to prevent the
        loading of some row-groups and/or files.

        Predicates can be expressed in disjunctive normal form (DNF). This means
        that the innermost tuple describes a single column predicate. These
        inner predicates are combined with an AND conjunction into a larger
        predicate. The outer-most list then combines all of the combined
        filters with an OR disjunction.

        Predicates can also be expressed as a List[Tuple]. These are evaluated
        as an AND conjunction. To express OR in predictates, one must use the
        (preferred) List[List[Tuple]] notation.
    index : string, list, False or None (default)
        Field name(s) to use as the output frame index. By default will be
        inferred from the pandas parquet file metadata (if present). Use False
        to read all fields as columns.
    categories : list, dict or None
        For any fields listed here, if the parquet encoding is Dictionary,
        the column will be created with dtype category. Use only if it is
        guaranteed that the column is encoded as dictionary in all row-groups.
        If a list, assumes up to 2**16-1 labels; if a dict, specify the number
        of labels expected; if None, will load categories automatically for
        data written by dask/fastparquet, not otherwise.
    storage_options : dict
        Key/value pairs to be passed on to the file-system backend, if any.
    engine : str, default 'auto'
        Parquet reader library to use. Options include: 'auto', 'fastparquet',
        'pyarrow', 'pyarrow-dataset', and 'pyarrow-legacy'. Defaults to 'auto',
        which selects the FastParquetEngine if fastparquet is installed (and
        ArrowLegacyEngine otherwise).  If 'pyarrow-dataset' is specified, the
        ArrowDatasetEngine (which leverages the pyarrow.dataset API) will be used
        for newer PyArrow versions (>=1.0.0). If 'pyarrow' or 'pyarrow-legacy' are
        specified, the ArrowLegacyEngine will be used (which leverages the
        pyarrow.parquet.ParquetDataset API).
        NOTE: 'pyarrow-dataset' enables row-wise filtering, but requires
        pyarrow>=1.0. The behavior of 'pyarrow' will most likely change to
        ArrowDatasetEngine in a future release, and the 'pyarrow-legacy'
        option will be deprecated once the ParquetDataset API is deprecated.
    gather_statistics : bool or None (default).
        Gather the statistics for each dataset partition. By default,
        this will only be done if the _metadata file is available. Otherwise,
        statistics will only be gathered if True, because the footer of
        every file will be parsed (which is very slow on some systems).
    split_row_groups : bool or int
        Default is True if a _metadata file is available or if
        the dataset is composed of a single file (otherwise defult is False).
        If True, then each output dataframe partition will correspond to a single
        parquet-file row-group. If False, each partition will correspond to a
        complete file.  If a positive integer value is given, each dataframe
        partition will correspond to that number of parquet row-groups (or fewer).
        Only the "pyarrow" engine supports this argument.
    read_from_paths : bool or None (default)
        Only used by `ArrowDatasetEngine`. Determines whether the engine should
        avoid inserting large pyarrow (`ParquetFileFragment`) objects in the
        task graph.  If this option is `True`, `read_partition` will need to
        depend on the file path and row-group ID list (rather than a fragment).
        This option will reduce the size of the task graph, but will add minor
        overhead to `read_partition`, and will disable row-wise filtering at
        read time.  By default (None), `ArrowDatasetEngine` will set this
        option to `False`.
    chunksize : int, str
        The target task partition size.  If set, consecutive row-groups
        from the same file will be aggregated into the same output
        partition until the aggregate size reaches this value.
    **kwargs: dict (of dicts)
        Passthrough key-word arguments for read backend.
        The top-level keys correspond to the appropriate operation type, and
        the second level corresponds to the kwargs that will be passed on to
        the underlying `pyarrow` or `fastparquet` function.
        Supported top-level keys: 'dataset' (for opening a `pyarrow` dataset),
        'file' (for opening a `fastparquet` `ParquetFile`), 'read' (for the
        backend read function), 'arrow_to_pandas' (for controlling the arguments
        passed to convert from a `pyarrow.Table.to_pandas()`)

    Examples
    --------
    >>> df = dd.read_parquet('s3://bucket/my-parquet-data')  # doctest: +SKIP

    See Also
    --------
    to_parquet
    """

    if isinstance(columns, str):
        df = read_parquet(
            path,
            [columns],
            filters,
            categories,
            index,
            storage_options,
            engine,
            gather_statistics,
            split_row_groups,
            read_from_paths,
            chunksize,
        )
        return df[columns]

    if columns is not None:
        columns = list(columns)

    name = "read-parquet-" + tokenize(
        path,
        columns,
        filters,
        categories,
        index,
        storage_options,
        engine,
        gather_statistics,
        read_from_paths,
        chunksize,
    )

    if isinstance(engine, str):
        engine = get_engine(engine)

    if hasattr(path, "name"):
        path = stringify_path(path)
    fs, _, paths = get_fs_token_paths(path, mode="rb", storage_options=storage_options)

    paths = sorted(paths, key=natural_sort_key)  # numeric rather than glob ordering

    auto_index_allowed = False
    if index is None:
        # User is allowing auto-detected index
        auto_index_allowed = True
    if index and isinstance(index, str):
        index = [index]

    meta, statistics, parts, index = engine.read_metadata(
        fs,
        paths,
        categories=categories,
        index=index,
        gather_statistics=True if chunksize else gather_statistics,
        filters=filters,
        split_row_groups=split_row_groups,
        read_from_paths=read_from_paths,
        engine=engine,
        **kwargs,
    )

    # Parse dataset statistics from metadata (if available)
    parts, divisions, index, index_in_columns, partition_sizes = process_statistics(
        parts, statistics, filters, index, chunksize
    )

    # Account for index and columns arguments.
    # Modify `meta` dataframe accordingly
    meta, index, columns = set_index_columns(
        meta, index, columns, index_in_columns, auto_index_allowed
    )
    if meta.index.name == NONE_LABEL:
        meta.index.name = None

<<<<<<< HEAD
    if partition_sizes:
        partition_offsets = (0,) + tuple(np.cumsum(partition_sizes))
    else:
        partition_offsets = None
    subgraph = ParquetSubgraph(
        name,
        engine,
        fs,
        meta,
        columns,
        index,
        parts,
        kwargs,
        partition_offsets=partition_offsets,
    )
=======
    subgraph = BlockwiseParquet(name, engine, fs, meta, columns, index, parts, kwargs)
>>>>>>> 2d7a3dfd

    # Set the index that was previously treated as a column
    if index_in_columns:
        meta = meta.set_index(index)
        if meta.index.name == NONE_LABEL:
            meta.index.name = None

    if len(divisions) < 2:
        # empty dataframe - just use meta
        subgraph = {(name, 0): meta}
        divisions = (None, None)
        partition_sizes = (0,)

    return new_dd_object(subgraph, name, meta, divisions, partition_sizes)


<<<<<<< HEAD
def read_parquet_part(func, fs, meta, part, columns, index, partition_offset, kwargs):
=======
def read_parquet_part(fs, func, meta, part, columns, index, kwargs):
>>>>>>> 2d7a3dfd
    """Read a part of a parquet dataset

    This function is used by `read_parquet`."""

    if isinstance(part, list):
        dfs = [func(fs, rg, columns.copy(), index, **kwargs) for rg in part]
        df = concat(dfs, axis=0)
    else:
        df = func(fs, part, columns, index, **kwargs)

    if partition_offset:
        partition_start, partition_end = partition_offset
        if isinstance(df.index, pd.RangeIndex):
            df = df.set_index(pd.RangeIndex(partition_start, partition_end))

    if meta.columns.name:
        df.columns.name = meta.columns.name
    columns = columns or []
    index = index or []
    df = df[[c for c in columns if c not in index]]
    if index == [NONE_LABEL]:
        df.index.name = None
    return df


def to_parquet(
    df,
    path,
    engine="auto",
    compression="default",
    write_index=True,
    append=False,
    overwrite=False,
    ignore_divisions=False,
    partition_on=None,
    storage_options=None,
    write_metadata_file=True,
    compute=True,
    compute_kwargs=None,
    schema=None,
    **kwargs,
):
    """Store Dask.dataframe to Parquet files

    Notes
    -----
    Each partition will be written to a separate file.

    Parameters
    ----------
    df : dask.dataframe.DataFrame
    path : string or pathlib.Path
        Destination directory for data.  Prepend with protocol like ``s3://``
        or ``hdfs://`` for remote data.
    engine : {'auto', 'fastparquet', 'pyarrow'}, default 'auto'
        Parquet library to use. If only one library is installed, it will use
        that one; if both, it will use 'fastparquet'.
    compression : string or dict, optional
        Either a string like ``"snappy"`` or a dictionary mapping column names
        to compressors like ``{"name": "gzip", "values": "snappy"}``. The
        default is ``"default"``, which uses the default compression for
        whichever engine is selected.
    write_index : boolean, optional
        Whether or not to write the index. Defaults to True.
    append : bool, optional
        If False (default), construct data-set from scratch. If True, add new
        row-group(s) to an existing data-set. In the latter case, the data-set
        must exist, and the schema must match the input data.
    overwrite : bool, optional
        Whether or not to remove the contents of `path` before writing the dataset.
        The default is False.  If True, the specified path must correspond to
        a directory (but not the current working directory).  This option cannot
        be set to True if `append=True`.
        NOTE: `overwrite=True` will remove the original data even if the current
        write operation fails.  Use at your own risk.
    ignore_divisions : bool, optional
        If False (default) raises error when previous divisions overlap with
        the new appended divisions. Ignored if append=False.
    partition_on : list, optional
        Construct directory-based partitioning by splitting on these fields'
        values. Each dask partition will result in one or more datafiles,
        there will be no global groupby.
    storage_options : dict, optional
        Key/value pairs to be passed on to the file-system backend, if any.
    write_metadata_file : bool, optional
        Whether to write the special "_metadata" file.
    compute : bool, optional
        If True (default) then the result is computed immediately. If False
        then a ``dask.delayed`` object is returned for future computation.
    compute_kwargs : dict, optional
        Options to be passed in to the compute method
    schema : Schema object, dict, or {"infer", None}, optional
        Global schema to use for the output dataset. Alternatively, a `dict`
        of pyarrow types can be specified (e.g. `schema={"id": pa.string()}`).
        For this case, fields excluded from the dictionary will be inferred
        from `_meta_nonempty`.  If "infer", the first non-empty and non-null
        partition will be used to infer the type for "object" columns. If
        None (default), we let the backend infer the schema for each distinct
        output partition. If the partitions produce inconsistent schemas,
        pyarrow will throw an error when writing the shared _metadata file.
        Note that this argument is ignored by the "fastparquet" engine.
    **kwargs :
        Extra options to be passed on to the specific backend.

    Examples
    --------
    >>> df = dd.read_csv(...)  # doctest: +SKIP
    >>> dd.to_parquet(df, '/path/to/output/',...)  # doctest: +SKIP

    See Also
    --------
    read_parquet: Read parquet data to dask.dataframe
    """

    if compression == "default":
        if snappy is not None:
            compression = "snappy"
        else:
            compression = None

    partition_on = partition_on or []
    if isinstance(partition_on, str):
        partition_on = [partition_on]

    if set(partition_on) - set(df.columns):
        raise ValueError(
            "Partitioning on non-existent column. "
            "partition_on=%s ."
            "columns=%s" % (str(partition_on), str(list(df.columns)))
        )

    if isinstance(engine, str):
        engine = get_engine(engine)

    if hasattr(path, "name"):
        path = stringify_path(path)
    fs, _, _ = get_fs_token_paths(path, mode="wb", storage_options=storage_options)
    # Trim any protocol information from the path before forwarding
    path = fs._strip_protocol(path)

    if overwrite:
        if isinstance(fs, LocalFileSystem):
            working_dir = fs.expand_path(".")[0]
            if path == working_dir:
                raise ValueError(
                    "Cannot clear the contents of the current working directory!"
                )
        if append:
            raise ValueError("Cannot use both `overwrite=True` and `append=True`!")
        if fs.isdir(path):
            # Only remove path contents if
            # (1) The path exists
            # (2) The path is a directory
            # (3) The path is not the current working directory
            fs.rm(path, recursive=True)

    # Save divisions and corresponding index name. This is necessary,
    # because we may be resetting the index to write the file
    division_info = {"divisions": df.divisions, "name": df.index.name}
    if division_info["name"] is None:
        # As of 0.24.2, pandas will rename an index with name=None
        # when df.reset_index() is called.  The default name is "index",
        # but dask will always change the name to the NONE_LABEL constant
        if NONE_LABEL not in df.columns:
            division_info["name"] = NONE_LABEL
        elif write_index:
            raise ValueError(
                "Index must have a name if __null_dask_index__ is a column."
            )
        else:
            warnings.warn(
                "If read back by Dask, column named __null_dask_index__ "
                "will be set to the index (and renamed to None)."
            )

    # There are some "resrved" names that may be used as the default column
    # name after resetting the index. However, we don't want to treat it as
    # a "special" name if the string is already used as a "real" column name.
    reserved_names = []
    for name in ["index", "level_0"]:
        if name not in df.columns:
            reserved_names.append(name)

    # If write_index==True (default), reset the index and record the
    # name of the original index in `index_cols` (we will set the name
    # to the NONE_LABEL constant if it is originally `None`).
    # `fastparquet` will use `index_cols` to specify the index column(s)
    # in the metadata.  `pyarrow` will revert the `reset_index` call
    # below if `index_cols` is populated (because pyarrow will want to handle
    # index preservation itself).  For both engines, the column index
    # will be written to "pandas metadata" if write_index=True
    index_cols = []
    if write_index:
        real_cols = set(df.columns)
        none_index = list(df._meta.index.names) == [None]
        df = df.reset_index()
        if none_index:
            df.columns = [
                c if c not in reserved_names else NONE_LABEL for c in df.columns
            ]
        index_cols = [c for c in set(df.columns).difference(real_cols)]
    else:
        # Not writing index - might as well drop it
        df = df.reset_index(drop=True)

    _to_parquet_kwargs = {
        "engine",
        "compression",
        "write_index",
        "append",
        "ignore_divisions",
        "partition_on",
        "storage_options",
        "write_metadata_file",
        "compute",
    }
    kwargs_pass = {k: v for k, v in kwargs.items() if k not in _to_parquet_kwargs}

    # Engine-specific initialization steps to write the dataset.
    # Possibly create parquet metadata, and load existing stuff if appending
    meta, schema, i_offset = engine.initialize_write(
        df,
        fs,
        path,
        append=append,
        ignore_divisions=ignore_divisions,
        partition_on=partition_on,
        division_info=division_info,
        index_cols=index_cols,
        schema=schema,
        **kwargs_pass,
    )

    # Use i_offset and df.npartitions to define file-name list
    filenames = ["part.%i.parquet" % (i + i_offset) for i in range(df.npartitions)]

    # Construct IO graph
    dsk = {}
    name = "to-parquet-" + tokenize(
        df,
        fs,
        path,
        append,
        ignore_divisions,
        partition_on,
        division_info,
        index_cols,
        schema,
    )
    part_tasks = []
    kwargs_pass["fmd"] = meta
    kwargs_pass["compression"] = compression
    kwargs_pass["index_cols"] = index_cols
    kwargs_pass["schema"] = schema
    for d, filename in enumerate(filenames):
        dsk[(name, d)] = (
            apply,
            engine.write_partition,
            [
                (df._name, d),
                path,
                fs,
                filename,
                partition_on,
                write_metadata_file,
            ],
            toolz.merge(kwargs_pass, {"head": True}) if d == 0 else kwargs_pass,
        )
        part_tasks.append((name, d))

    # Collect metadata and write _metadata
    if write_metadata_file:
        dsk[name] = (
            apply,
            engine.write_metadata,
            [
                part_tasks,
                meta,
                fs,
                path,
            ],
            {"append": append, "compression": compression},
        )
    else:
        dsk[name] = (lambda x: None, part_tasks)

    graph = HighLevelGraph.from_collections(name, dsk, dependencies=[df])
    out = Delayed(name, graph)

    if compute:
        if compute_kwargs is None:
            compute_kwargs = dict()
        out = out.compute(**compute_kwargs)
    return out


def create_metadata_file(
    paths,
    root_dir=None,
    out_dir=None,
    engine="pyarrow",
    storage_options=None,
    split_every=32,
    compute=True,
    compute_kwargs=None,
):
    """Construct a global _metadata file from a list of parquet files.

    Dask's read_parquet function is designed to leverage a global
    _metadata file whenever one is available.  The to_parquet
    function will generate this file automatically by default, but it
    may not exist if the dataset was generated outside of Dask.  This
    utility provides a mechanism to generate a _metadata file from a
    list of existing parquet files.

    NOTE: This utility is not yet supported for the "fastparquet" engine.

    Parameters
    ----------
    paths : list(string)
        List of files to collect footer metadata from.
    root_dir : string, optional
        Root directory of dataset.  The `file_path` fields in the new
        _metadata file will relative to this directory.  If None, a common
        root directory will be inferred.
    out_dir : string or False, optional
        Directory location to write the final _metadata file.  By default,
        this will be set to `root_dir`.  If False is specified, the global
        metadata will be returned as an in-memory object (and will not be
        written to disk).
    engine : str or Engine, default 'pyarrow'
        Parquet Engine to use. Only 'pyarrow' is supported if a string
        is passed.
    storage_options : dict, optional
        Key/value pairs to be passed on to the file-system backend, if any.
    split_every : int, optional
        The final metadata object that is written to _metadata can be much
        smaller than the list of footer metadata. In order to avoid the
        aggregation of all metadata within a single task, a tree reduction
        is used.  This argument specifies the maximum number of metadata
        inputs to be handled by any one task in the tree. Defaults to 32.
    compute : bool, optional
        If True (default) then the result is computed immediately. If False
        then a ``dask.delayed`` object is returned for future computation.
    compute_kwargs : dict, optional
        Options to be passed in to the compute method
    """

    # Get engine.
    # Note that "fastparquet" is not yet supported
    if isinstance(engine, str):
        if engine not in ("pyarrow", "arrow"):
            raise ValueError(
                f"{engine} is not a supported engine for create_metadata_file "
                "Try engine='pyarrow'."
            )
        engine = get_engine(engine)

    # Process input path list
    fs, _, paths = get_fs_token_paths(paths, mode="rb", storage_options=storage_options)
    paths = sorted(paths, key=natural_sort_key)  # numeric rather than glob ordering
    ap_kwargs = {"root": root_dir} if root_dir else {}
    root_dir, fns = _analyze_paths(paths, fs, **ap_kwargs)
    out_dir = root_dir if out_dir is None else out_dir

    # Start constructing a raw graph
    dsk = {}
    name = "gen-metadata-" + tokenize(paths, fs)
    collect_name = "collect-" + name
    agg_name = "agg-" + name

    # Define a "collect" task for each file in the input list.
    # Each tasks will:
    #   1. Extract the footer metadata from a distinct file
    #   2. Populate the `file_path` field in the metadata
    #   3. Return the extracted/modified metadata
    for p, (fn, path) in enumerate(zip(fns, paths)):
        key = (collect_name, p, 0)
        dsk[key] = (engine.collect_file_metadata, path, fs, fn)

    # Build a reduction tree to aggregate all footer metadata
    # into a single metadata object.  Each task in the tree
    # will take in a list of metadata objects as input, and will
    # usually output a single (aggregated) metadata object.
    # The final task in the tree will write the result to disk
    # instead of returning it (this behavior is triggered by
    # passing a file path to `engine.aggregate_metadata`).
    parts = len(paths)
    widths = [parts]
    while parts > 1:
        parts = math.ceil(parts / split_every)
        widths.append(parts)
    height = len(widths)
    for depth in range(1, height):
        for group in range(widths[depth]):
            p_max = widths[depth - 1]
            lstart = split_every * group
            lstop = min(lstart + split_every, p_max)
            dep_task_name = collect_name if depth == 1 else agg_name
            node_list = [(dep_task_name, p, depth - 1) for p in range(lstart, lstop)]
            if depth == height - 1:
                assert group == 0
                dsk[name] = (engine.aggregate_metadata, node_list, fs, out_dir)
            else:
                dsk[(agg_name, group, depth)] = (
                    engine.aggregate_metadata,
                    node_list,
                    None,
                    None,
                )

    # There will be no aggregation tasks if there is only one file
    if len(paths) == 1:
        dsk[name] = (engine.aggregate_metadata, [(collect_name, 0, 0)], fs, out_dir)

    # Convert the raw graph to a `Delayed` object
    graph = HighLevelGraph.from_collections(name, dsk, dependencies=[])
    out = Delayed(name, graph)

    # Optionally compute the result
    if compute:
        if compute_kwargs is None:
            compute_kwargs = dict()
        out = out.compute(**compute_kwargs)
    return out


_ENGINES = {}


def get_engine(engine):
    """Get the parquet engine backend implementation.

    Parameters
    ----------
    engine : str, default 'auto'
        Backend parquet library to use. Options include: 'auto', 'fastparquet',
        'pyarrow', 'pyarrow-dataset', and 'pyarrow-legacy'. Defaults to 'auto',
        which selects the FastParquetEngine if fastparquet is installed (and
        ArrowLegacyEngine otherwise).  If 'pyarrow-dataset' is specified, the
        ArrowDatasetEngine (which leverages the pyarrow.dataset API) will be used
        for newer PyArrow versions (>=1.0.0). If 'pyarrow' or 'pyarrow-legacy' are
        specified, the ArrowLegacyEngine will be used (which leverages the
        pyarrow.parquet.ParquetDataset API).
        NOTE: 'pyarrow-dataset' enables row-wise filtering, but requires
        pyarrow>=1.0. The behavior of 'pyarrow' will most likely change to
        ArrowDatasetEngine in a future release, and the 'pyarrow-legacy'
        option will be deprecated once the ParquetDataset API is deprecated.
    gather_statistics : bool or None (default).

    Returns
    -------
    A dict containing a ``'read'`` and ``'write'`` function.
    """
    if engine in _ENGINES:
        return _ENGINES[engine]

    if engine == "auto":
        for eng in ["fastparquet", "pyarrow"]:
            try:
                return get_engine(eng)
            except RuntimeError:
                pass
        else:
            raise RuntimeError("Please install either fastparquet or pyarrow")

    elif engine == "fastparquet":
        import_required("fastparquet", "`fastparquet` not installed")
        from .fastparquet import FastParquetEngine

        _ENGINES["fastparquet"] = eng = FastParquetEngine
        return eng

    elif engine in ("pyarrow", "arrow", "pyarrow-legacy", "pyarrow-dataset"):
        pa = import_required("pyarrow", "`pyarrow` not installed")

        if LooseVersion(pa.__version__) < "0.13.1":
            raise RuntimeError("PyArrow version >= 0.13.1 required")

        if engine == "pyarrow-dataset" and LooseVersion(pa.__version__) >= "1.0.0":
            from .arrow import ArrowDatasetEngine

            _ENGINES[engine] = eng = ArrowDatasetEngine
        else:
            from .arrow import ArrowLegacyEngine

            _ENGINES[engine] = eng = ArrowLegacyEngine
        return eng

    else:
        raise ValueError(
            'Unsupported engine: "{0}".'.format(engine)
            + '  Valid choices include "pyarrow" and "fastparquet".'
        )


#####################
# Utility Functions #
#####################


def sorted_columns(statistics):
    """Find sorted columns given row-group statistics

    This finds all columns that are sorted, along with appropriate divisions
    values for those columns

    Returns
    -------
    out: List of {'name': str, 'divisions': List[str]} dictionaries
    """
    if not statistics:
        return []

    out = []
    for i, c in enumerate(statistics[0]["columns"]):
        if not all(
            "min" in s["columns"][i] and "max" in s["columns"][i] for s in statistics
        ):
            continue
        divisions = [c["min"]]
        max = c["max"]
        success = c["min"] is not None
        for stats in statistics[1:]:
            c = stats["columns"][i]
            if c["min"] is None:
                success = False
                break
            if c["min"] >= max:
                divisions.append(c["min"])
                max = c["max"]
            else:
                success = False
                break

        if success:
            divisions.append(max)
            assert divisions == sorted(divisions)
            out.append({"name": c["name"], "divisions": divisions})

    return out


def apply_filters(parts, statistics, filters):
    """Apply filters onto parts/statistics pairs

    Parameters
    ----------
    parts: list
        Tokens corresponding to row groups to read in the future
    statistics: List[dict]
        List of statistics for each part, including min and max values
    filters: Union[List[Tuple[str, str, Any]], List[List[Tuple[str, str, Any]]]]
        List of filters to apply, like ``[[('x', '=', 0), ...], ...]``. This
        implements partition-level (hive) filtering only, i.e., to prevent the
        loading of some row-groups and/or files.

        Predicates can be expressed in disjunctive normal form (DNF). This means
        that the innermost tuple describes a single column predicate. These
        inner predicates are combined with an AND conjunction into a larger
        predicate. The outer-most list then combines all of the combined
        filters with an OR disjunction.

        Predicates can also be expressed as a List[Tuple]. These are evaluated
        as an AND conjunction. To express OR in predictates, one must use the
        (preferred) List[List[Tuple]] notation.

    Returns
    -------
    parts, statistics: the same as the input, but possibly a subset
    """

    def apply_conjunction(parts, statistics, conjunction):
        for column, operator, value in conjunction:
            out_parts = []
            out_statistics = []
            for part, stats in zip(parts, statistics):
                if "filter" in stats and stats["filter"]:
                    continue  # Filtered by engine
                try:
                    c = toolz.groupby("name", stats["columns"])[column][0]
                    min = c["min"]
                    max = c["max"]
                except KeyError:
                    out_parts.append(part)
                    out_statistics.append(stats)
                else:
                    if (
                        operator == "=="
                        and min <= value <= max
                        or operator == "<"
                        and min < value
                        or operator == "<="
                        and min <= value
                        or operator == ">"
                        and max > value
                        or operator == ">="
                        and max >= value
                        or operator == "in"
                        and any(min <= item <= max for item in value)
                    ):
                        out_parts.append(part)
                        out_statistics.append(stats)

            parts, statistics = out_parts, out_statistics

        return parts, statistics

    conjunction, *disjunction = filters if isinstance(filters[0], list) else [filters]

    out_parts, out_statistics = apply_conjunction(parts, statistics, conjunction)
    for conjunction in disjunction:
        for part, stats in zip(*apply_conjunction(parts, statistics, conjunction)):
            if part not in out_parts:
                out_parts.append(part)
                out_statistics.append(stats)

    return out_parts, out_statistics


def process_statistics(parts, statistics, filters, index, chunksize):
    """Process row-group column statistics in metadata
    Used in read_parquet.
    """
    index_in_columns = False
    if statistics:
        result = list(
            zip(
                *[
                    (part, stats)
                    for part, stats in zip(parts, statistics)
                    if stats["num-rows"] > 0
                ]
            )
        )
        parts, statistics = result or [[], []]
        if filters:
            parts, statistics = apply_filters(parts, statistics, filters)

        # Aggregate parts/statistics if we are splitting by row-group
        if chunksize:
            parts, statistics = aggregate_row_groups(parts, statistics, chunksize)

        out = sorted_columns(statistics)

        partition_sizes = tuple(part["num-rows"] for part in statistics)
        if index and isinstance(index, str):
            index = [index]
        if index and out:
            # Only one valid column
            out = [o for o in out if o["name"] in index]
        if index is not False and len(out) == 1:
            # Use only sorted column with statistics as the index
            divisions = out[0]["divisions"]
            if index is None:
                index_in_columns = True
                index = [out[0]["name"]]
            elif index != [out[0]["name"]]:
                raise ValueError("Specified index is invalid.\nindex: {}".format(index))
        elif index is not False and len(out) > 1:
            if any(o["name"] == NONE_LABEL for o in out):
                # Use sorted column matching NONE_LABEL as the index
                [o] = [o for o in out if o["name"] == NONE_LABEL]
                divisions = o["divisions"]
                if index is None:
                    index = [o["name"]]
                    index_in_columns = True
                elif index != [o["name"]]:
                    raise ValueError(
                        "Specified index is invalid.\nindex: {}".format(index)
                    )
            else:
                # Multiple sorted columns found, cannot autodetect the index
                warnings.warn(
                    "Multiple sorted columns found %s, cannot\n "
                    "autodetect index. Will continue without an index.\n"
                    "To pick an index column, use the index= keyword; to \n"
                    "silence this warning use index=False."
                    "" % [o["name"] for o in out],
                    RuntimeWarning,
                )
                index = False
                divisions = [None] * (len(parts) + 1)
        elif index is False:
            # default RangeIndex
            if partition_sizes:
                partition_starts = np.cumsum(partition_sizes)
                divisions = (
                    (0,) + tuple(partition_starts[:-1]) + (partition_starts[-1] - 1,)
                )
            else:
                divisions = (0,)
        else:
            divisions = [None] * (len(parts) + 1)
    else:
        divisions = [None] * (len(parts) + 1)
        partition_sizes = None

    return parts, divisions, index, index_in_columns, partition_sizes


def set_index_columns(meta, index, columns, index_in_columns, auto_index_allowed):
    """Handle index/column arguments, and modify `meta`
    Used in read_parquet.
    """
    ignore_index_column_intersection = False
    if columns is None:
        # User didn't specify columns, so ignore any intersection
        # of auto-detected values with the index (if necessary)
        ignore_index_column_intersection = True
        columns = [c for c in meta.columns]

    if not set(columns).issubset(set(meta.columns)):
        raise ValueError(
            "The following columns were not found in the dataset %s\n"
            "The following columns were found %s"
            % (set(columns) - set(meta.columns), meta.columns)
        )

    if index:
        if isinstance(index, str):
            index = [index]
        if isinstance(columns, str):
            columns = [columns]

        if ignore_index_column_intersection:
            columns = [col for col in columns if col not in index]
        if set(index).intersection(columns):
            if auto_index_allowed:
                raise ValueError(
                    "Specified index and column arguments must not intersect"
                    " (set index=False or remove the detected index from columns).\n"
                    "index: {} | column: {}".format(index, columns)
                )
            else:
                raise ValueError(
                    "Specified index and column arguments must not intersect.\n"
                    "index: {} | column: {}".format(index, columns)
                )

        # Leaving index as a column in `meta`, because the index
        # will be reset below (in case the index was detected after
        # meta was created)
        if index_in_columns:
            meta = meta[columns + index]
        else:
            meta = meta[columns]

    else:
        meta = meta[list(columns)]

    return meta, index, columns


def aggregate_row_groups(parts, stats, chunksize):
    if not stats[0].get("file_path_0", None):
        return parts, stats

    parts_agg = []
    stats_agg = []
    chunksize = parse_bytes(chunksize)
    next_part, next_stat = [parts[0].copy()], stats[0].copy()
    for i in range(1, len(parts)):
        stat, part = stats[i], parts[i]
        if (stat["file_path_0"] == next_stat["file_path_0"]) and (
            (next_stat["total_byte_size"] + stat["total_byte_size"]) <= chunksize
        ):
            # Update part list
            next_part.append(part)

            # Update Statistics
            next_stat["total_byte_size"] += stat["total_byte_size"]
            next_stat["num-rows"] += stat["num-rows"]
            for col, col_add in zip(next_stat["columns"], stat["columns"]):
                if col["name"] != col_add["name"]:
                    raise ValueError("Columns are different!!")
                if "null_count" in col:
                    col["null_count"] += col_add["null_count"]
                if "min" in col:
                    col["min"] = min(col["min"], col_add["min"])
                if "max" in col:
                    col["max"] = max(col["max"], col_add["max"])
        else:
            parts_agg.append(next_part)
            stats_agg.append(next_stat)
            next_part, next_stat = [part.copy()], stat.copy()

    parts_agg.append(next_part)
    stats_agg.append(next_stat)

    return parts_agg, stats_agg


DataFrame.to_parquet.__doc__ = to_parquet.__doc__<|MERGE_RESOLUTION|>--- conflicted
+++ resolved
@@ -145,7 +145,7 @@
     """
 
     def __init__(
-        self, name, engine, fs, meta, columns, index, parts, kwargs, part_ids=None
+        self, name, engine, fs, meta, columns, index, parts, kwargs, part_ids=None, partition_offsets=None,
     ):
         self.name = name
         self.engine = engine
@@ -156,6 +156,7 @@
         self.parts = parts
         self.kwargs = kwargs
         self.part_ids = list(range(len(parts))) if part_ids is None else part_ids
+        self.partition_offsets = partition_offsets
 
         self.io_name = "blockwise-io-" + name
         dsk_io = ParquetSubgraph(
@@ -168,6 +169,7 @@
             self.parts,
             self.kwargs,
             part_ids=self.part_ids,
+            partition_offsets=self.partition_offsets,
         )
 
         super().__init__(
@@ -379,12 +381,11 @@
     if meta.index.name == NONE_LABEL:
         meta.index.name = None
 
-<<<<<<< HEAD
     if partition_sizes:
         partition_offsets = (0,) + tuple(np.cumsum(partition_sizes))
     else:
         partition_offsets = None
-    subgraph = ParquetSubgraph(
+    subgraph = BlockwiseParquet(
         name,
         engine,
         fs,
@@ -395,9 +396,6 @@
         kwargs,
         partition_offsets=partition_offsets,
     )
-=======
-    subgraph = BlockwiseParquet(name, engine, fs, meta, columns, index, parts, kwargs)
->>>>>>> 2d7a3dfd
 
     # Set the index that was previously treated as a column
     if index_in_columns:
@@ -414,11 +412,7 @@
     return new_dd_object(subgraph, name, meta, divisions, partition_sizes)
 
 
-<<<<<<< HEAD
-def read_parquet_part(func, fs, meta, part, columns, index, partition_offset, kwargs):
-=======
-def read_parquet_part(fs, func, meta, part, columns, index, kwargs):
->>>>>>> 2d7a3dfd
+def read_parquet_part(fs, func, meta, part, columns, index, partition_offset, kwargs):
     """Read a part of a parquet dataset
 
     This function is used by `read_parquet`."""
