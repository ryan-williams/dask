from math import ceil
from operator import getitem
import os
from threading import Lock

import pandas as pd
import numpy as np
from tlz import merge

from ...base import tokenize
from ... import array as da
from ...delayed import delayed

from ..core import DataFrame, Series, Index, new_dd_object, has_parallel_type, HighLevelGraph
from ..shuffle import set_partition
from ..utils import insert_meta_param_description, check_meta, make_meta, is_series_like

from ...utils import M, ensure_dict

lock = Lock()


def _meta_from_array(x, columns=None, index=None, meta=None):
    """ Create empty DataFrame or Series which has correct dtype """

    if x.ndim > 2:
        raise ValueError(
            "from_array does not input more than 2D array, got"
            " array with shape %r" % (x.shape,)
        )

    if index is not None:
        if not isinstance(index, Index):
            raise ValueError("'index' must be an instance of dask.dataframe.Index")
        index = index._meta

    if meta is None:
        meta = pd.DataFrame()

    if getattr(x.dtype, "names", None) is not None:
        # record array has named columns
        if columns is None:
            columns = list(x.dtype.names)
        elif np.isscalar(columns):
            raise ValueError("For a struct dtype, columns must be a list.")
        elif not all(i in x.dtype.names for i in columns):
            extra = sorted(set(columns).difference(x.dtype.names))
            raise ValueError("dtype {0} doesn't have fields {1}".format(x.dtype, extra))
        fields = x.dtype.fields
        dtypes = [fields[n][0] if n in fields else "f8" for n in columns]
    elif x.ndim == 1:
        if np.isscalar(columns) or columns is None:
            return meta._constructor_sliced(
                [], name=columns, dtype=x.dtype, index=index
            )
        elif len(columns) == 1:
            return meta._constructor(
                np.array([], dtype=x.dtype), columns=columns, index=index
            )
        raise ValueError(
            "For a 1d array, columns must be a scalar or single element list"
        )
    else:
        if np.isnan(x.shape[1]):
            raise ValueError("Shape along axis 1 must be known")
        if columns is None:
            columns = list(range(x.shape[1])) if x.ndim == 2 else [0]
        elif len(columns) != x.shape[1]:
            raise ValueError(
                "Number of column names must match width of the "
                "array. Got {0} names for {1} "
                "columns".format(len(columns), x.shape[1])
            )
        dtypes = [x.dtype] * len(columns)

    data = {c: np.array([], dtype=dt) for (c, dt) in zip(columns, dtypes)}
    return meta._constructor(data, columns=columns, index=index)


def from_array(x, chunksize=50000, columns=None, meta=None):
    """Read any sliceable array into a Dask Dataframe

    Uses getitem syntax to pull slices out of the array.  The array need not be
    a NumPy array but must support slicing syntax

        x[50000:100000]

    and have 2 dimensions:

        x.ndim == 2

    or have a record dtype:

        x.dtype == [('name', 'O'), ('balance', 'i8')]

    Parameters
    ----------
    x : array_like
    chunksize : int, optional
        The number of rows per partition to use.
    columns : list or string, optional
        list of column names if DataFrame, single string if Series
    meta : object, optional
        An optional `meta` parameter can be passed for dask
        to specify the concrete dataframe type to use for partitions of
        the Dask dataframe. By default, pandas DataFrame is used.

    Returns
    -------
    dask.DataFrame or dask.Series
        A dask DataFrame/Series
    """
    if isinstance(x, da.Array):
        return from_dask_array(x, columns=columns, meta=meta)

    meta = _meta_from_array(x, columns, meta=meta)

    divisions = tuple(range(0, len(x), chunksize))
    divisions = divisions + (len(x) - 1,)
    token = tokenize(x, chunksize, columns)
    name = "from_array-" + token

    dsk = {}
    for i in range(0, int(ceil(len(x) / chunksize))):
        data = (getitem, x, slice(i * chunksize, (i + 1) * chunksize))
        if is_series_like(meta):
            dsk[name, i] = (type(meta), data, None, meta.dtype, meta.name)
        else:
            dsk[name, i] = (type(meta), data, None, meta.columns)
    return new_dd_object(dsk, name, meta, divisions)


def from_pandas(data, npartitions=None, chunksize=None, sort=True, name=None):
    """
    Construct a Dask DataFrame from a Pandas DataFrame

    This splits an in-memory Pandas dataframe into several parts and constructs
    a dask.dataframe from those parts on which Dask.dataframe can operate in
    parallel.

    Note that, despite parallelism, Dask.dataframe may not always be faster
    than Pandas.  We recommend that you stay with Pandas for as long as
    possible before switching to Dask.dataframe.

    Parameters
    ----------
    data : pandas.DataFrame or pandas.Series
        The DataFrame/Series with which to construct a Dask DataFrame/Series
    npartitions : int, optional
        The number of partitions of the index to create. Note that depending on
        the size and index of the dataframe, the output may have fewer
        partitions than requested.
    chunksize : int, optional
        The number of rows per index partition to use.
    sort: bool
        Sort input first to obtain cleanly divided partitions or don't sort and
        don't get cleanly divided partitions
    name: string, optional
        An optional keyname for the dataframe.  Defaults to hashing the input

    Returns
    -------
    dask.DataFrame or dask.Series
        A dask DataFrame/Series partitioned along the index

    Examples
    --------
    >>> df = pd.DataFrame(dict(a=list('aabbcc'), b=list(range(6))),
    ...                   index=pd.date_range(start='20100101', periods=6))
    >>> ddf = from_pandas(df, npartitions=3)
    >>> ddf.divisions  # doctest: +NORMALIZE_WHITESPACE
    (Timestamp('2010-01-01 00:00:00', freq='D'),
     Timestamp('2010-01-03 00:00:00', freq='D'),
     Timestamp('2010-01-05 00:00:00', freq='D'),
     Timestamp('2010-01-06 00:00:00', freq='D'))
    >>> ddf = from_pandas(df.a, npartitions=3)  # Works with Series too!
    >>> ddf.divisions  # doctest: +NORMALIZE_WHITESPACE
    (Timestamp('2010-01-01 00:00:00', freq='D'),
     Timestamp('2010-01-03 00:00:00', freq='D'),
     Timestamp('2010-01-05 00:00:00', freq='D'),
     Timestamp('2010-01-06 00:00:00', freq='D'))

    Raises
    ------
    TypeError
        If something other than a ``pandas.DataFrame`` or ``pandas.Series`` is
        passed in.

    See Also
    --------
    from_array : Construct a dask.DataFrame from an array that has record dtype
    read_csv : Construct a dask.DataFrame from a CSV file
    """
    if isinstance(getattr(data, "index", None), pd.MultiIndex):
        raise NotImplementedError("Dask does not support MultiIndex Dataframes.")

    if not has_parallel_type(data):
        raise TypeError("Input must be a pandas DataFrame or Series")

    if (npartitions is None) == (chunksize is None):
        raise ValueError("Exactly one of npartitions and chunksize must be specified.")

    nrows = len(data)

    if chunksize is None:
        chunksize = int(ceil(nrows / npartitions))

    name = name or ("from_pandas-" + tokenize(data, chunksize))

    if not nrows:
<<<<<<< HEAD
        return new_dd_object({(name, 0): data}, name, data, divisions=[None, None], partition_sizes=[0])
=======
        return new_dd_object(
            {(name, 0): data}, name, data, divisions=[None, None], partition_sizes=[0]
        )
>>>>>>> 46ad9017

    if sort and not data.index.is_monotonic_increasing:
        data = data.sort_index(ascending=True)
    if sort:
        divisions, locations = sorted_division_locations(
            data.index, chunksize=chunksize
        )
    else:
        locations = list(range(0, nrows, chunksize)) + [len(data)]
        divisions = [None] * len(locations)

    partition_bounds = list(zip(locations[:-1], locations[1:]))
<<<<<<< HEAD
    partition_sizes = [ stop-start for start, stop in partition_bounds ]
=======
    partition_sizes = tuple(stop - start for start, stop in partition_bounds)
>>>>>>> 46ad9017
    dsk = {
        (name, i): data.iloc[start:stop]
        for i, (start, stop) in enumerate(partition_bounds)
    }
    return new_dd_object(dsk, name, data, divisions, partition_sizes)


def from_bcolz(x, chunksize=None, categorize=True, index=None, lock=lock, **kwargs):
    """Read BColz CTable into a Dask Dataframe

    BColz is a fast on-disk compressed column store with careful attention
    given to compression.  https://bcolz.readthedocs.io/en/latest/

    Parameters
    ----------
    x : bcolz.ctable
    chunksize : int, optional
        The size(rows) of blocks to pull out from ctable.
    categorize : bool, defaults to True
        Automatically categorize all string dtypes
    index : string, optional
        Column to make the index
    lock: bool or Lock
        Lock to use when reading or False for no lock (not-thread-safe)

    See Also
    --------
    from_array: more generic function not optimized for bcolz
    """
    if lock is True:
        lock = Lock()

    import dask.array as da
    import bcolz

    if isinstance(x, str):
        x = bcolz.ctable(rootdir=x)
    bc_chunklen = max(x[name].chunklen for name in x.names)
    if chunksize is None and bc_chunklen > 10000:
        chunksize = bc_chunklen

    categories = dict()
    if categorize:
        for name in x.names:
            if (
                np.issubdtype(x.dtype[name], np.string_)
                or np.issubdtype(x.dtype[name], np.unicode_)
                or np.issubdtype(x.dtype[name], np.object_)
            ):
                a = da.from_array(x[name], chunks=(chunksize * len(x.names),))
                categories[name] = da.unique(a).compute()

    columns = tuple(x.dtype.names)
    divisions = tuple(range(0, len(x), chunksize))
    divisions = divisions + (len(x) - 1,)
    if x.rootdir:
        token = tokenize(
            (x.rootdir, os.path.getmtime(x.rootdir)),
            chunksize,
            categorize,
            index,
            kwargs,
        )
    else:
        token = tokenize(
            (id(x), x.shape, x.dtype), chunksize, categorize, index, kwargs
        )
    new_name = "from_bcolz-" + token

    dsk = dict(
        (
            (new_name, i),
            (
                dataframe_from_ctable,
                x,
                (slice(i * chunksize, (i + 1) * chunksize),),
                columns,
                categories,
                lock,
            ),
        )
        for i in range(0, int(ceil(len(x) / chunksize)))
    )

    meta = dataframe_from_ctable(x, slice(0, 0), columns, categories, lock)
    result = DataFrame(dsk, new_name, meta, divisions)

    if index:
        assert index in x.names
        a = da.from_array(x[index], chunks=(chunksize * len(x.names),))
        q = np.linspace(0, 100, len(x) // chunksize + 2)
        divisions = tuple(da.percentile(a, q).compute())
        return set_partition(result, index, divisions, **kwargs)
    else:
        return result


def dataframe_from_ctable(x, slc, columns=None, categories=None, lock=lock):
    """Get DataFrame from bcolz.ctable

    Parameters
    ----------
    x: bcolz.ctable
    slc: slice
    columns: list of column names or None

    >>> import bcolz
    >>> x = bcolz.ctable([[1, 2, 3, 4], [10, 20, 30, 40]], names=['a', 'b'])
    >>> dataframe_from_ctable(x, slice(1, 3))
       a   b
    1  2  20
    2  3  30

    >>> dataframe_from_ctable(x, slice(1, 3), columns=['b'])
        b
    1  20
    2  30

    >>> dataframe_from_ctable(x, slice(1, 3), columns='b')
    1    20
    2    30
    Name: b, dtype: int...

    """
    import bcolz

    if columns is None:
        columns = x.dtype.names
    if isinstance(columns, tuple):
        columns = list(columns)

    x = x[columns]
    if type(slc) is slice:
        start = slc.start
        stop = slc.stop if slc.stop < len(x) else len(x)
    else:
        start = slc[0].start
        stop = slc[0].stop if slc[0].stop < len(x) else len(x)
    idx = pd.Index(range(start, stop))

    if lock:
        lock.acquire()
    try:
        if isinstance(x, bcolz.ctable):
            chunks = [x[name][slc] for name in columns]
            if categories is not None:
                chunks = [
                    pd.Categorical.from_codes(
                        np.searchsorted(categories[name], chunk), categories[name], True
                    )
                    if name in categories
                    else chunk
                    for name, chunk in zip(columns, chunks)
                ]
            result = pd.DataFrame(
                dict(zip(columns, chunks)), columns=columns, index=idx
            )

        elif isinstance(x, bcolz.carray):
            chunk = x[slc]
            if categories is not None and columns and columns in categories:
                chunk = pd.Categorical.from_codes(
                    np.searchsorted(categories[columns], chunk),
                    categories[columns],
                    True,
                )
            result = pd.Series(chunk, name=columns, index=idx)
    finally:
        if lock:
            lock.release()
    return result


def from_dask_array(x, columns=None, index=None, meta=None):
    """Create a Dask DataFrame from a Dask Array.

    Converts a 2d array into a DataFrame and a 1d array into a Series.

    Parameters
    ----------
    x : da.Array
    columns : list or string
        list of column names if DataFrame, single string if Series
    index : dask.dataframe.Index, optional
        An optional *dask* Index to use for the output Series or DataFrame.

        The default output index depends on whether `x` has any unknown
        chunks. If there are any unknown chunks, the output has ``None``
        for all the divisions (one per chunk). If all the chunks are known,
        a default index with known divisions is created.

        Specifying `index` can be useful if you're conforming a Dask Array
        to an existing dask Series or DataFrame, and you would like the
        indices to match.
    meta : object, optional
        An optional `meta` parameter can be passed for dask
        to specify the concrete dataframe type to be returned.
        By default, pandas DataFrame is used.

    Examples
    --------
    >>> import dask.array as da
    >>> import dask.dataframe as dd
    >>> x = da.ones((4, 2), chunks=(2, 2))
    >>> df = dd.io.from_dask_array(x, columns=['a', 'b'])
    >>> df.compute()
         a    b
    0  1.0  1.0
    1  1.0  1.0
    2  1.0  1.0
    3  1.0  1.0

    See Also
    --------
    dask.bag.to_dataframe: from dask.bag
    dask.dataframe._Frame.values: Reverse conversion
    dask.dataframe._Frame.to_records: Reverse conversion
    """
    meta = _meta_from_array(x, columns, index, meta=meta)

    if x.ndim == 2 and len(x.chunks[1]) > 1:
        x = x.rechunk({1: x.shape[1]})

    name = "from-dask-array" + tokenize(x, columns)
    to_merge = []

    if index is not None:
        if not isinstance(index, Index):
            raise ValueError("'index' must be an instance of dask.dataframe.Index")
        if index.npartitions != x.numblocks[0]:
            msg = (
                "The index and array have different numbers of blocks. "
                "({} != {})".format(index.npartitions, x.numblocks[0])
            )
            raise ValueError(msg)
        divisions = index.divisions
        partition_sizes = index.partition_sizes
        to_merge.append(ensure_dict(index.dask))
        index = index.__dask_keys__()

    elif np.isnan(sum(x.shape)):
        divisions = [None] * (len(x.chunks[0]) + 1)
        index = [None] * len(x.chunks[0])
        partition_sizes = None
    else:
        divisions = [0]
        for c in x.chunks[0]:
            divisions.append(divisions[-1] + c)
        index = [
            (np.arange, a, b, 1, "i8") for a, b in zip(divisions[:-1], divisions[1:])
        ]
        divisions[-1] -= 1
        partition_sizes = tuple(x.chunks[0])

    dsk = {}
    for i, (chunk, ind) in enumerate(zip(x.__dask_keys__(), index)):
        if x.ndim == 2:
            chunk = chunk[0]
        if is_series_like(meta):
            dsk[name, i] = (type(meta), chunk, ind, x.dtype, meta.name)
        else:
            dsk[name, i] = (type(meta), chunk, ind, meta.columns)

    to_merge.extend([ensure_dict(x.dask), dsk])
    return new_dd_object(merge(*to_merge), name, meta, divisions, partition_sizes=partition_sizes)


# TODO: figure out why from_dask_array (which ostensibly does the same thing) populates task dependencies differently
# resulting in _check_dask → graph.validate() failing in tests
def series_from_dask_array(arr, index):
    if len(arr.shape) > 1:
        raise ValueError("Array assignment only supports 1-D arrays")

    partition_sizes = index.partition_sizes
    if partition_sizes:
        if len(index) != arr.size:
            raise ValueError("Sizes don't match: %d != %d" % (len(self), v.size))

        aligned = arr.rechunk(chunks=(partition_sizes,))

        name = "array2series-%s" % tokenize(index, aligned)
        def make_series(index, arr):
            if not arr.size:
                if not index.empty:
                    raise ValueError('Empty array chunks but non-empty index chunk (%d): [%s,%s]' % (len(index), str(index[0]), str(index[-1])))
            return pd.Series(arr, index=index)
        dsk = {
            (name, idx): (
                make_series,
                (index._name, idx),
                (aligned._name, idx),
            )
            for idx in range(index.npartitions)
        }
        meta = pd.Series([], dtype=arr.dtype)
        graph = HighLevelGraph.from_collections(name, dsk, dependencies=[index, aligned])
        return new_dd_object(
            graph,
            name,
            meta=meta,
            divisions=index.divisions,
            partition_sizes=partition_sizes,
        )
    elif arr.npartitions != index.npartitions:
        raise ValueError(
            "Number of partitions do not match ({0} != {1})".format(
                arr.npartitions, index.npartitions
            )
        )
    else:
        return from_dask_array(arr, index=index)


def _link(token, result):
    """A dummy function to link results together in a graph

    We use this to enforce an artificial sequential ordering on tasks that
    don't explicitly pass around a shared resource
    """
    return None


def _df_to_bag(df, index=False):
    if isinstance(df, pd.DataFrame):
        return list(map(tuple, df.itertuples(index)))
    elif isinstance(df, pd.Series):
        return list(df.iteritems()) if index else list(df)


def to_bag(df, index=False):
    """Create Dask Bag from a Dask DataFrame

    Parameters
    ----------
    index : bool, optional
        If True, the elements are tuples of ``(index, value)``, otherwise
        they're just the ``value``.  Default is False.

    Examples
    --------
    >>> bag = df.to_bag()  # doctest: +SKIP
    """
    from ...bag.core import Bag

    if not isinstance(df, (DataFrame, Series)):
        raise TypeError("df must be either DataFrame or Series")
    name = "to_bag-" + tokenize(df, index)
    dsk = dict(
        ((name, i), (_df_to_bag, block, index))
        for (i, block) in enumerate(df.__dask_keys__())
    )
    dsk.update(df.__dask_optimize__(df.__dask_graph__(), df.__dask_keys__()))
    return Bag(dsk, name, df.npartitions)


def to_records(df):
    """Create Dask Array from a Dask Dataframe

    Warning: This creates a dask.array without precise shape information.
    Operations that depend on shape information, like slicing or reshaping,
    will not work.

    Examples
    --------
    >>> df.to_records()  # doctest: +SKIP
    dask.array<to_records, shape=(nan,), dtype=(numpy.record, [('ind', '<f8'), ('x', 'O'), ('y', '<i8')]), chunksize=(nan,), chunktype=numpy.ndarray>  # noqa: E501

    See Also
    --------
    dask.dataframe._Frame.values
    dask.dataframe.from_dask_array
    """
    return df.map_partitions(M.to_records)  # TODO: partition_sizes


@insert_meta_param_description
def from_delayed(
    dfs, meta=None, divisions=None, prefix="from-delayed", verify_meta=True
):
    """Create Dask DataFrame from many Dask Delayed objects

    Parameters
    ----------
    dfs : list of Delayed
        An iterable of ``dask.delayed.Delayed`` objects, such as come from
        ``dask.delayed`` These comprise the individual partitions of the
        resulting dataframe.
    $META
    divisions : tuple, str, optional
        Partition boundaries along the index.
        For tuple, see https://docs.dask.org/en/latest/dataframe-design.html#partitions
        For string 'sorted' will compute the delayed values to find index
        values.  Assumes that the indexes are mutually sorted.
        If None, then won't use index information
    prefix : str, optional
        Prefix to prepend to the keys.
    verify_meta : bool, optional
        If True check that the partitions have consistent metadata, defaults to True.
    """
    from dask.delayed import Delayed

    if isinstance(dfs, Delayed):
        dfs = [dfs]
    dfs = [
        delayed(df) if not isinstance(df, Delayed) and hasattr(df, "key") else df
        for df in dfs
    ]
    for df in dfs:
        if not isinstance(df, Delayed):
            raise TypeError("Expected Delayed object, got %s" % type(df).__name__)

    if meta is None:
        meta = delayed(make_meta)(dfs[0]).compute()
    else:
        meta = make_meta(meta)

    name = prefix + "-" + tokenize(*dfs)
    dsk = merge(df.dask for df in dfs)
    if verify_meta:
        for (i, df) in enumerate(dfs):
            dsk[(name, i)] = (check_meta, df.key, meta, "from_delayed")
    else:
        for (i, df) in enumerate(dfs):
            dsk[(name, i)] = df.key

    if divisions is None or divisions == "sorted":
        divs = [None] * (len(dfs) + 1)
    else:
        divs = tuple(divisions)
        if len(divs) != len(dfs) + 1:
            raise ValueError("divisions should be a tuple of len(dfs) + 1")

    df = new_dd_object(dsk, name, meta, divs)

    if divisions == "sorted":
        from ..shuffle import compute_and_set_divisions

        df = compute_and_set_divisions(df)

    return df


def sorted_division_locations(seq, npartitions=None, chunksize=None):
    """Find division locations and values in sorted list

    Examples
    --------

    >>> L = ['A', 'B', 'C', 'D', 'E', 'F']
    >>> sorted_division_locations(L, chunksize=2)
    (['A', 'C', 'E', 'F'], [0, 2, 4, 6])

    >>> sorted_division_locations(L, chunksize=3)
    (['A', 'D', 'F'], [0, 3, 6])

    >>> L = ['A', 'A', 'A', 'A', 'B', 'B', 'B', 'C']
    >>> sorted_division_locations(L, chunksize=3)
    (['A', 'B', 'C'], [0, 4, 8])

    >>> sorted_division_locations(L, chunksize=2)
    (['A', 'B', 'C'], [0, 4, 8])

    >>> sorted_division_locations(['A'], chunksize=2)
    (['A', 'A'], [0, 1])
    """
    if (npartitions is None) == (chunksize is None):
        raise ValueError("Exactly one of npartitions and chunksize must be specified.")

    if npartitions:
        chunksize = ceil(len(seq) / npartitions)

    positions = [0]
    values = [seq[0]]
    for pos in range(0, len(seq), chunksize):
        if pos <= positions[-1]:
            continue
        while pos + 1 < len(seq) and seq[pos - 1] == seq[pos]:
            pos += 1
        values.append(seq[pos])
        if pos == len(seq) - 1:
            pos += 1
        positions.append(pos)

    if positions[-1] != len(seq):
        positions.append(len(seq))
        values.append(seq[-1])

    return values, positions


DataFrame.to_records.__doc__ = to_records.__doc__
DataFrame.to_bag.__doc__ = to_bag.__doc__<|MERGE_RESOLUTION|>--- conflicted
+++ resolved
@@ -208,13 +208,9 @@
     name = name or ("from_pandas-" + tokenize(data, chunksize))
 
     if not nrows:
-<<<<<<< HEAD
-        return new_dd_object({(name, 0): data}, name, data, divisions=[None, None], partition_sizes=[0])
-=======
         return new_dd_object(
             {(name, 0): data}, name, data, divisions=[None, None], partition_sizes=[0]
         )
->>>>>>> 46ad9017
 
     if sort and not data.index.is_monotonic_increasing:
         data = data.sort_index(ascending=True)
@@ -227,11 +223,7 @@
         divisions = [None] * len(locations)
 
     partition_bounds = list(zip(locations[:-1], locations[1:]))
-<<<<<<< HEAD
-    partition_sizes = [ stop-start for start, stop in partition_bounds ]
-=======
     partition_sizes = tuple(stop - start for start, stop in partition_bounds)
->>>>>>> 46ad9017
     dsk = {
         (name, i): data.iloc[start:stop]
         for i, (start, stop) in enumerate(partition_bounds)
