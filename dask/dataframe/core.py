import operator
import warnings
from collections.abc import Iterator, Sequence
from functools import wraps, partial
from numbers import Number, Integral
from operator import getitem
from pprint import pformat

import numpy as np
import pandas as pd
from pandas.util import cache_readonly
from pandas.api.types import (
    is_bool_dtype,
    is_timedelta64_dtype,
    is_numeric_dtype,
    is_datetime64_any_dtype,
)
from tlz import merge, first, unique, partition_all, remove

try:
    from chest import Chest as Cache
except ImportError:
    Cache = dict

from .. import array as da
from .. import core

from ..utils import parse_bytes, partial_by_order, Dispatch, IndexCallable, apply
from .. import threaded
from ..context import globalmethod
from ..utils import (
    random_state_data,
    pseudorandom,
    derived_from,
    funcname,
    memory_repr,
    put_lines,
    M,
    key_split,
    OperatorMethodMixin,
    is_arraylike,
    typename,
    iter_chunks,
)
from ..array.core import Array, normalize_arg
from ..array.utils import zeros_like_safe
from ..blockwise import blockwise, Blockwise
from ..base import DaskMethodsMixin, tokenize, dont_optimize, is_dask_collection
from ..delayed import delayed, Delayed, unpack_collections
from ..highlevelgraph import HighLevelGraph

from . import methods
from .accessor import DatetimeAccessor, StringAccessor
from .categorical import CategoricalAccessor, categorize
from .optimize import optimize
from .utils import (
    meta_nonempty,
    make_meta,
    insert_meta_param_description,
    raise_on_meta_error,
    clear_known_categories,
    group_split_dispatch,
    is_categorical_dtype,
    has_known_categories,
    PANDAS_GT_100,
    PANDAS_GT_110,
    index_summary,
    is_dataframe_like,
    is_series_like,
    is_index_like,
    valid_divisions,
    hash_object_dispatch,
    check_matching_columns,
    drop_by_shallow_copy,
)

no_default = "__no_default__"

pd.set_option("compute.use_numexpr", False)


def _concat(args, ignore_index=False):
    if not args:
        return args
    if isinstance(first(core.flatten(args)), np.ndarray):
        return da.core.concatenate3(args)
    if not has_parallel_type(args[0]):
        try:
            return pd.Series(args)
        except Exception:
            return args
    # We filter out empty partitions here because pandas frequently has
    # inconsistent dtypes in results between empty and non-empty frames.
    # Ideally this would be handled locally for each operation, but in practice
    # this seems easier. TODO: don't do this.
    args2 = [i for i in args if len(i)]
    return (
        args[0]
        if not args2
        else methods.concat(args2, uniform=True, ignore_index=ignore_index)
    )


def finalize(results):
    return _concat(results)


class Scalar(DaskMethodsMixin, OperatorMethodMixin):
    """ A Dask object to represent a pandas scalar"""

    def __init__(self, dsk, name, meta, divisions=None, partition_sizes=None):
        # divisions is ignored, only present to be compatible with other
        # objects.
        if not isinstance(dsk, HighLevelGraph):
            dsk = HighLevelGraph.from_collections(name, dsk, dependencies=[])
        self.dask = dsk
        self._name = name
        meta = make_meta(meta)
        if is_dataframe_like(meta) or is_series_like(meta) or is_index_like(meta):
            raise TypeError(
                "Expected meta to specify scalar, got "
                "{0}".format(typename(type(meta)))
            )
        self._meta = meta

    def __dask_graph__(self):
        return self.dask

    def __dask_keys__(self):
        return [self.key]

    def __dask_tokenize__(self):
        return self._name

    def __dask_layers__(self):
        return (self._name,)

    __dask_optimize__ = globalmethod(
        optimize, key="dataframe_optimize", falsey=dont_optimize
    )
    __dask_scheduler__ = staticmethod(threaded.get)

    def __dask_postcompute__(self):
        return first, ()

    def __dask_postpersist__(self):
        return Scalar, (self._name, self._meta, self.divisions)

    @property
    def _meta_nonempty(self):
        return self._meta

    @property
    def dtype(self):
        return self._meta.dtype

    def __dir__(self):
        o = set(dir(type(self)))
        o.update(self.__dict__)
        if not hasattr(self._meta, "dtype"):
            o.remove("dtype")  # dtype only in `dir` if available
        return list(o)

    @property
    def divisions(self):
        """Dummy divisions to be compat with Series and DataFrame"""
        return [None, None]

    def __repr__(self):
        name = self._name if len(self._name) < 10 else self._name[:7] + "..."
        if hasattr(self._meta, "dtype"):
            extra = ", dtype=%s" % self._meta.dtype
        else:
            extra = ", type=%s" % type(self._meta).__name__
        return "dd.Scalar<%s%s>" % (name, extra)

    def __array__(self):
        # array interface is required to support pandas instance + Scalar
        # Otherwise, above op results in pd.Series of Scalar (object dtype)
        return np.asarray(self.compute())

    @property
    def _args(self):
        return (self.dask, self._name, self._meta)

    def __getstate__(self):
        return self._args

    def __setstate__(self, state):
        self.dask, self._name, self._meta = state

    def __bool__(self):
        raise TypeError(
            "Trying to convert {} to a boolean value. Because Dask objects are "
            "lazily evaluated, they cannot be converted to a boolean value or used "
            "in boolean conditions like if statements. Try calling .compute() to "
            "force computation prior to converting to a boolean value or using in "
            "a conditional statement.".format(self)
        )

    @property
    def key(self):
        return (self._name, 0)

    @classmethod
    def _get_unary_operator(cls, op):
        def f(self):
            name = funcname(op) + "-" + tokenize(self)
            dsk = {(name, 0): (op, (self._name, 0))}
            meta = op(self._meta_nonempty)
            graph = HighLevelGraph.from_collections(name, dsk, dependencies=[self])
            return Scalar(graph, name, meta)

        return f

    @classmethod
    def _get_binary_operator(cls, op, inv=False):
        return lambda self, other: _scalar_binary(op, self, other, inv=inv)

    def to_delayed(self, optimize_graph=True):
        """Convert into a ``dask.delayed`` object.

        Parameters
        ----------
        optimize_graph : bool, optional
            If True [default], the graph is optimized before converting into
            ``dask.delayed`` objects.
        """
        dsk = self.__dask_graph__()
        if optimize_graph:
            dsk = self.__dask_optimize__(dsk, self.__dask_keys__())
            name = "delayed-" + self._name
            dsk = HighLevelGraph.from_collections(name, dsk, dependencies=())
        return Delayed(self.key, dsk)


def _scalar_binary(op, self, other, inv=False):
    name = "{0}-{1}".format(funcname(op), tokenize(self, other))
    dependencies = [self]

    dsk = {}
    return_type = get_parallel_type(other)

    if isinstance(other, Scalar):
        dependencies.append(other)
        other_key = (other._name, 0)
    elif is_dask_collection(other):
        return NotImplemented
    else:
        other_key = other

    dsk[(name, 0)] = (
        (op, other_key, (self._name, 0)) if inv else (op, (self._name, 0), other_key)
    )

    other_meta = make_meta(other)
    other_meta_nonempty = meta_nonempty(other_meta)
    if inv:
        meta = op(other_meta_nonempty, self._meta_nonempty)
    else:
        meta = op(self._meta_nonempty, other_meta_nonempty)

    graph = HighLevelGraph.from_collections(name, dsk, dependencies=dependencies)
    if return_type is not Scalar:
        return return_type(graph, name, meta, [other.index.min(), other.index.max()])
    else:
        return Scalar(graph, name, meta)


class _Frame(DaskMethodsMixin, OperatorMethodMixin):
    """Superclass for DataFrame and Series

    Parameters
    ----------
    dsk: dict
        The dask graph to compute this DataFrame
    name: str
        The key prefix that specifies which keys in the dask comprise this
        particular DataFrame / Series
    meta: pandas.DataFrame, pandas.Series, or pandas.Index
        An empty pandas object with names, dtypes, and indices matching the
        expected output.
    divisions: tuple of index values
        Values along which we partition our blocks on the index
    """

    def __init__(self, dsk, name, meta, divisions, partition_sizes=None):
        if not isinstance(dsk, HighLevelGraph):
            dsk = HighLevelGraph.from_collections(name, dsk, dependencies=[])
        self.dask = dsk
        self._name = name
        meta = make_meta(meta)
        if not self._is_partition_type(meta):
            raise TypeError(
                "Expected meta to specify type {0}, got type "
                "{1}".format(type(self).__name__, typename(type(meta)))
            )
        self._meta = meta
        self.divisions = tuple(divisions)

        if partition_sizes is None:
            self.partition_sizes = None
        else:
            if divisions:
                if len(partition_sizes) + 1 != len(divisions):
                    raise AssertionError(
                        "partition_sizes len %d doesn't correspond to divisions len %d"
                        % (len(partition_sizes), len(divisions))
                    )
            self.partition_sizes = tuple(partition_sizes)

    def __dask_graph__(self):
        return self.dask

    def __dask_keys__(self):
        return [(self._name, i) for i in range(self.npartitions)]

    def __dask_layers__(self):
        return (self._name,)

    def __dask_tokenize__(self):
        return self._name

    __dask_optimize__ = globalmethod(
        optimize, key="dataframe_optimize", falsey=dont_optimize
    )
    __dask_scheduler__ = staticmethod(threaded.get)

    def __dask_postcompute__(self):
        return finalize, ()

    def __dask_postpersist__(self):
        return type(self), (self._name, self._meta, self.divisions)

    @property
    def _constructor(self):
        return new_dd_object

    def persist(self, **kwargs):
        result = DaskMethodsMixin.persist(self, **kwargs)
        result.divisions = self.divisions
        result.partition_sizes = self.partition_sizes
        return result

    @property
    def npartitions(self):
        """Return number of partitions"""
        return len(self.divisions) - 1

    @property
    @derived_from(pd.DataFrame)
    def attrs(self):
        return self._meta.attrs

    @attrs.setter
    def attrs(self, value):
        self._meta.attrs = dict(value)

    @property
    def size(self):
        """Size of the Series or DataFrame as a Delayed object.

        Examples
        --------
        >>> series.size  # doctest: +SKIP
        dd.Scalar<size-ag..., dtype=int64>
        """
        return self.reduction(
            methods.size, np.sum, token="size", meta=int, split_every=False
        )

    @property
    def _len(self):
        if self.partition_sizes is None:
            return None
        else:
            return sum(self.partition_sizes)

    @property
    def partition_idx_starts(self):
        if self.partition_sizes:
            return tuple([0] + np.cumsum(self.partition_sizes)[:-1].tolist())
        else:
            return None

    @property
    def partition_idx_ranges(self):
        if self.partition_sizes:
            partition_ends = [0] + np.cumsum(self.partition_sizes).tolist()
            return zip(
                partition_ends,
                partition_ends[1:],
            )
        else:
            return None

    @property
    def _meta_nonempty(self):
        """ A non-empty version of `_meta` with fake data."""
        return meta_nonempty(self._meta)

    @property
    def _args(self):
        return (self.dask, self._name, self._meta, self.divisions, self.partition_sizes)

    def __getstate__(self):
        return self._args

    def __setstate__(self, state):
        self.dask, self._name, self._meta, self.divisions, self.partition_sizes = state

    def copy(self):
        """Make a copy of the dataframe

        This is strictly a shallow copy of the underlying computational graph.
        It does not affect the underlying data
        """
        return new_dd_object(
            self.dask, self._name, self._meta, self.divisions, self.partition_sizes
        )

    def __array__(self, dtype=None, **kwargs):
        self._computed = self.compute()
        x = np.array(self._computed)
        return x

    def __array_wrap__(self, array, context=None):
        raise NotImplementedError

    def __array_ufunc__(self, numpy_ufunc, method, *inputs, **kwargs):
        out = kwargs.get("out", ())
        for x in inputs + out:
            # ufuncs work with 0-dimensional NumPy ndarrays
            # so we don't want to raise NotImplemented
            if isinstance(x, np.ndarray) and x.shape == ():
                continue
            elif not isinstance(
                x, (Number, Scalar, _Frame, Array, pd.DataFrame, pd.Series, pd.Index)
            ):
                return NotImplemented

        if method == "__call__":
            if numpy_ufunc.signature is not None:
                return NotImplemented
            if numpy_ufunc.nout > 1:
                # ufuncs with multiple output values
                # are not yet supported for frames
                return NotImplemented
            else:
                return elemwise(numpy_ufunc, *inputs, **kwargs)
        else:
            # ufunc methods are not yet supported for frames
            return NotImplemented

    @property
    def _elemwise(self):
        return elemwise

    def _repr_data(self):
        raise NotImplementedError

    @property
    def _repr_divisions(self):
        name = "npartitions={0}".format(self.npartitions)
        if self.known_divisions:
            divisions = pd.Index(self.divisions, name=name)
        else:
            # avoid to be converted to NaN
            divisions = pd.Index([""] * (self.npartitions + 1), name=name)
        return divisions

    def __repr__(self):
        data = self._repr_data().to_string(max_rows=5, show_dimensions=False)
        _str_fmt = """Dask {klass} Structure:
{data}
Dask Name: {name}, {task} tasks"""
        if len(self.columns) == 0:
            data = data.partition("\n")[-1].replace("Index", "Divisions")
            _str_fmt = "Empty {}".format(_str_fmt)
        return _str_fmt.format(
            klass=self.__class__.__name__,
            data=data,
            name=key_split(self._name),
            task=len(self.dask),
        )

    @property
    def index(self):
        """Return dask Index instance"""
        return self.map_partitions(
            getattr,
            "index",
            token=self._name + "-index",
            meta=self._meta.index,
            enforce_metadata=False,
            preserve_partition_sizes=True,
        )

    @index.setter
    def index(self, value):
        self.divisions = value.divisions
        result = map_partitions(
            methods.assign_index,
            self,
            value,
            enforce_metadata=False,
            preserve_partition_sizes=True,
        )
        self.dask = result.dask
        self._name = result._name
        self._meta = result._meta

    def reset_index(self, drop=False):
        """Reset the index to the default index.

        Note that unlike in ``pandas``, the reset ``dask.dataframe`` index will
        not be monotonically increasing from 0. Instead, it will restart at 0
        for each partition (e.g. ``index1 = [0, ..., 10], index2 = [0, ...]``).
        This is due to the inability to statically know the full length of the
        index.

        For DataFrame with multi-level index, returns a new DataFrame with
        labeling information in the columns under the index names, defaulting
        to 'level_0', 'level_1', etc. if any are None. For a standard index,
        the index name will be used (if set), otherwise a default 'index' or
        'level_0' (if 'index' is already taken) will be used.

        Parameters
        ----------
        drop : boolean, default False
            Do not try to insert index into dataframe columns.
        """
        result = self.map_partitions(
            M.reset_index,
            drop=drop,
            enforce_metadata=False,
            preserve_partition_sizes=True,
        )
        partition_sizes = result.partition_sizes
        if partition_sizes:
            name = "default-index-%s" % tokenize(partition_sizes)
            partition_idx_starts = result.partition_idx_starts
            _len = result._len
            divisions = partition_idx_starts + (max(0, _len - 1),)

            from pandas import RangeIndex

            meta = RangeIndex(0, 0)

            partition_idx_ranges = result.partition_idx_ranges
            dsk = HighLevelGraph.from_collections(
                name,
                {
                    (name, idx): RangeIndex(start, end)
                    for idx, (start, end) in enumerate(partition_idx_ranges)
                },
            )

            index = Index(dsk, name, meta, divisions, partition_sizes)
            # Force divisions to conform to partition_sizes (and new index's divisions, so alignment works as expected)
            result.divisions = index.divisions
            if isinstance(result, DataFrame):
                result = result.set_index(
                    index, drop=True, sorted=True, divisions=divisions
                )
            else:
                assert isinstance(result, Series)
                result = result.to_frame().set_index(
                    index, drop=True, sorted=True, divisions=divisions
                )[result.name]
            result.partition_sizes = partition_sizes
        else:
            result = result.clear_divisions()
        return result

    @property
    def known_divisions(self):
        """Whether divisions are already known"""
        return len(self.divisions) > 0 and self.divisions[0] is not None

    def clear_divisions(self):
        """ Forget division information """
        divisions = (None,) * (self.npartitions + 1)
        return type(self)(
            self.dask, self._name, self._meta, divisions, partition_sizes=None
        )  # TODO: should partition_sizes be preserved here?

    def get_partition(self, n):
        """Get a dask DataFrame/Series representing the `nth` partition."""
        if 0 <= n < self.npartitions:
            name = "get-partition-%s-%s" % (str(n), self._name)
            divisions = self.divisions[n : n + 2]
            layer = {(name, 0): (self._name, n)}
            graph = HighLevelGraph.from_collections(name, layer, dependencies=[self])
            return new_dd_object(
                graph,
                name,
                self._meta,
                divisions,
                [self.partition_sizes[n]] if self.partition_sizes else None,
            )
        else:
            msg = "n must be 0 <= n < {0}".format(self.npartitions)
            raise ValueError(msg)

    @derived_from(pd.DataFrame)
    def drop_duplicates(
        self, subset=None, split_every=None, split_out=1, ignore_index=False, **kwargs
    ):
        if subset is not None:
            # Let pandas error on bad inputs
            self._meta_nonempty.drop_duplicates(subset=subset, **kwargs)
            kwargs["subset"] = subset
            split_out_setup = split_out_on_cols
            split_out_setup_kwargs = {"cols": subset}
        else:
            self._meta_nonempty.drop_duplicates(**kwargs)
            split_out_setup = split_out_setup_kwargs = None

        if kwargs.get("keep", True) is False:
            raise NotImplementedError("drop_duplicates with keep=False")

        chunk = M.drop_duplicates
        return aca(
            self,
            chunk=chunk,
            aggregate=chunk,
            meta=self._meta,
            token="drop-duplicates",
            split_every=split_every,
            split_out=split_out,
            split_out_setup=split_out_setup,
            split_out_setup_kwargs=split_out_setup_kwargs,
            ignore_index=ignore_index,
            **kwargs,
        )

    def __len__(self):
        _len = self._len
        if _len is not None:
            return _len
        return self.reduction(
            len, np.sum, token="len", meta=int, split_every=False
        ).compute()

    def __bool__(self):
        raise ValueError(
            "The truth value of a {0} is ambiguous. "
            "Use a.any() or a.all().".format(self.__class__.__name__)
        )

    __nonzero__ = __bool__  # python 2

    def _scalarfunc(self, cast_type):
        def wrapper():
            raise TypeError("cannot convert the series to {0}".format(str(cast_type)))

        return wrapper

    def __float__(self):
        return self._scalarfunc(float)

    def __int__(self):
        return self._scalarfunc(int)

    __long__ = __int__  # python 2

    def __complex__(self):
        return self._scalarfunc(complex)

    @insert_meta_param_description(pad=12)
    def map_partitions(self, func, *args, **kwargs):
        """Apply Python function on each DataFrame partition.

        Note that the index and divisions are assumed to remain unchanged.

        Parameters
        ----------
        func : function
            Function applied to each partition.
        args, kwargs :
            Arguments and keywords to pass to the function. The partition will
            be the first argument, and these will be passed *after*. Arguments
            and keywords may contain ``Scalar``, ``Delayed`` or regular
            python objects. DataFrame-like args (both dask and pandas) will be
            repartitioned to align (if necessary) before applying the function.
        $META

        Examples
        --------
        Given a DataFrame, Series, or Index, such as:

        >>> import pandas as pd
        >>> import dask.dataframe as dd
        >>> df = pd.DataFrame({'x': [1, 2, 3, 4, 5],
        ...                    'y': [1., 2., 3., 4., 5.]})
        >>> ddf = dd.from_pandas(df, npartitions=2)

        One can use ``map_partitions`` to apply a function on each partition.
        Extra arguments and keywords can optionally be provided, and will be
        passed to the function after the partition.

        Here we apply a function with arguments and keywords to a DataFrame,
        resulting in a Series:

        >>> def myadd(df, a, b=1):
        ...     return df.x + df.y + a + b
        >>> res = ddf.map_partitions(myadd, 1, b=2)
        >>> res.dtype
        dtype('float64')

        By default, dask tries to infer the output metadata by running your
        provided function on some fake data. This works well in many cases, but
        can sometimes be expensive, or even fail. To avoid this, you can
        manually specify the output metadata with the ``meta`` keyword. This
        can be specified in many forms, for more information see
        ``dask.dataframe.utils.make_meta``.

        Here we specify the output is a Series with no name, and dtype
        ``float64``:

        >>> res = ddf.map_partitions(myadd, 1, b=2, meta=(None, 'f8'))

        Here we map a function that takes in a DataFrame, and returns a
        DataFrame with a new column:

        >>> res = ddf.map_partitions(lambda df: df.assign(z=df.x * df.y))
        >>> res.dtypes
        x      int64
        y    float64
        z    float64
        dtype: object

        As before, the output metadata can also be specified manually. This
        time we pass in a ``dict``, as the output is a DataFrame:

        >>> res = ddf.map_partitions(lambda df: df.assign(z=df.x * df.y),
        ...                          meta={'x': 'i8', 'y': 'f8', 'z': 'f8'})

        In the case where the metadata doesn't change, you can also pass in
        the object itself directly:

        >>> res = ddf.map_partitions(lambda df: df.head(), meta=ddf)

        Also note that the index and divisions are assumed to remain unchanged.
        If the function you're mapping changes the index/divisions, you'll need
        to clear them afterwards:

        >>> ddf.map_partitions(func).clear_divisions()  # doctest: +SKIP
        """
        return map_partitions(func, self, *args, **kwargs)

    @insert_meta_param_description(pad=12)
    def map_overlap(self, func, before, after, *args, **kwargs):
        """Apply a function to each partition, sharing rows with adjacent partitions.

        This can be useful for implementing windowing functions such as
        ``df.rolling(...).mean()`` or ``df.diff()``.

        Parameters
        ----------
        func : function
            Function applied to each partition.
        before : int
            The number of rows to prepend to partition ``i`` from the end of
            partition ``i - 1``.
        after : int
            The number of rows to append to partition ``i`` from the beginning
            of partition ``i + 1``.
        args, kwargs :
            Arguments and keywords to pass to the function. The partition will
            be the first argument, and these will be passed *after*.
        $META

        Notes
        -----
        Given positive integers ``before`` and ``after``, and a function
        ``func``, ``map_overlap`` does the following:

        1. Prepend ``before`` rows to each partition ``i`` from the end of
           partition ``i - 1``. The first partition has no rows prepended.

        2. Append ``after`` rows to each partition ``i`` from the beginning of
           partition ``i + 1``. The last partition has no rows appended.

        3. Apply ``func`` to each partition, passing in any extra ``args`` and
           ``kwargs`` if provided.

        4. Trim ``before`` rows from the beginning of all but the first
           partition.

        5. Trim ``after`` rows from the end of all but the last partition.

        Note that the index and divisions are assumed to remain unchanged.

        Examples
        --------
        Given a DataFrame, Series, or Index, such as:

        >>> import pandas as pd
        >>> import dask.dataframe as dd
        >>> df = pd.DataFrame({'x': [1, 2, 4, 7, 11],
        ...                    'y': [1., 2., 3., 4., 5.]})
        >>> ddf = dd.from_pandas(df, npartitions=2)

        A rolling sum with a trailing moving window of size 2 can be computed by
        overlapping 2 rows before each partition, and then mapping calls to
        ``df.rolling(2).sum()``:

        >>> ddf.compute()
            x    y
        0   1  1.0
        1   2  2.0
        2   4  3.0
        3   7  4.0
        4  11  5.0
        >>> ddf.map_overlap(lambda df: df.rolling(2).sum(), 2, 0).compute()
              x    y
        0   NaN  NaN
        1   3.0  3.0
        2   6.0  5.0
        3  11.0  7.0
        4  18.0  9.0

        The pandas ``diff`` method computes a discrete difference shifted by a
        number of periods (can be positive or negative). This can be
        implemented by mapping calls to ``df.diff`` to each partition after
        prepending/appending that many rows, depending on sign:

        >>> def diff(df, periods=1):
        ...     before, after = (periods, 0) if periods > 0 else (0, -periods)
        ...     return df.map_overlap(lambda df, periods=1: df.diff(periods),
        ...                           periods, 0, periods=periods)
        >>> diff(ddf, 1).compute()
             x    y
        0  NaN  NaN
        1  1.0  1.0
        2  2.0  1.0
        3  3.0  1.0
        4  4.0  1.0

        If you have a ``DatetimeIndex``, you can use a ``pd.Timedelta`` for time-
        based windows.

        >>> ts = pd.Series(range(10), index=pd.date_range('2017', periods=10))
        >>> dts = dd.from_pandas(ts, npartitions=2)
        >>> dts.map_overlap(lambda df: df.rolling('2D').sum(),
        ...                 pd.Timedelta('2D'), 0).compute()
        2017-01-01     0.0
        2017-01-02     1.0
        2017-01-03     3.0
        2017-01-04     5.0
        2017-01-05     7.0
        2017-01-06     9.0
        2017-01-07    11.0
        2017-01-08    13.0
        2017-01-09    15.0
        2017-01-10    17.0
        Freq: D, dtype: float64
        """
        from .rolling import map_overlap

        return map_overlap(func, self, before, after, *args, **kwargs)

    def memory_usage_per_partition(self, index=True, deep=False):
        """Return the memory usage of each partition

        Parameters
        ----------
        index : bool, default True
            Specifies whether to include the memory usage of the index in
            returned Series.
        deep : bool, default False
            If True, introspect the data deeply by interrogating
            ``object`` dtypes for system-level memory consumption, and include
            it in the returned values.

        Returns
        -------
        Series
            A Series whose index is the partition number and whose values
            are the memory usage of each partition in bytes.
        """
        return self.map_partitions(
            total_mem_usage, index=index, deep=deep
        ).clear_divisions()

    @insert_meta_param_description(pad=12)
    def reduction(
        self,
        chunk,
        aggregate=None,
        combine=None,
        meta=no_default,
        token=None,
        split_every=None,
        chunk_kwargs=None,
        aggregate_kwargs=None,
        combine_kwargs=None,
        **kwargs,
    ):
        """Generic row-wise reductions.

        Parameters
        ----------
        chunk : callable
            Function to operate on each partition. Should return a
            ``pandas.DataFrame``, ``pandas.Series``, or a scalar.
        aggregate : callable, optional
            Function to operate on the concatenated result of ``chunk``. If not
            specified, defaults to ``chunk``. Used to do the final aggregation
            in a tree reduction.

            The input to ``aggregate`` depends on the output of ``chunk``.
            If the output of ``chunk`` is a:

            - scalar: Input is a Series, with one row per partition.
            - Series: Input is a DataFrame, with one row per partition. Columns
              are the rows in the output series.
            - DataFrame: Input is a DataFrame, with one row per partition.
              Columns are the columns in the output dataframes.

            Should return a ``pandas.DataFrame``, ``pandas.Series``, or a
            scalar.
        combine : callable, optional
            Function to operate on intermediate concatenated results of
            ``chunk`` in a tree-reduction. If not provided, defaults to
            ``aggregate``. The input/output requirements should match that of
            ``aggregate`` described above.
        $META
        token : str, optional
            The name to use for the output keys.
        split_every : int, optional
            Group partitions into groups of this size while performing a
            tree-reduction. If set to False, no tree-reduction will be used,
            and all intermediates will be concatenated and passed to
            ``aggregate``. Default is 8.
        chunk_kwargs : dict, optional
            Keyword arguments to pass on to ``chunk`` only.
        aggregate_kwargs : dict, optional
            Keyword arguments to pass on to ``aggregate`` only.
        combine_kwargs : dict, optional
            Keyword arguments to pass on to ``combine`` only.
        kwargs :
            All remaining keywords will be passed to ``chunk``, ``combine``,
            and ``aggregate``.

        Examples
        --------
        >>> import pandas as pd
        >>> import dask.dataframe as dd
        >>> df = pd.DataFrame({'x': range(50), 'y': range(50, 100)})
        >>> ddf = dd.from_pandas(df, npartitions=4)

        Count the number of rows in a DataFrame. To do this, count the number
        of rows in each partition, then sum the results:

        >>> res = ddf.reduction(lambda x: x.count(),
        ...                     aggregate=lambda x: x.sum())
        >>> res.compute()
        x    50
        y    50
        dtype: int64

        Count the number of rows in a Series with elements greater than or
        equal to a value (provided via a keyword).

        >>> def count_greater(x, value=0):
        ...     return (x >= value).sum()
        >>> res = ddf.x.reduction(count_greater, aggregate=lambda x: x.sum(),
        ...                       chunk_kwargs={'value': 25})
        >>> res.compute()
        25

        Aggregate both the sum and count of a Series at the same time:

        >>> def sum_and_count(x):
        ...     return pd.Series({'count': x.count(), 'sum': x.sum()},
        ...                      index=['count', 'sum'])
        >>> res = ddf.x.reduction(sum_and_count, aggregate=lambda x: x.sum())
        >>> res.compute()
        count      50
        sum      1225
        dtype: int64

        Doing the same, but for a DataFrame. Here ``chunk`` returns a
        DataFrame, meaning the input to ``aggregate`` is a DataFrame with an
        index with non-unique entries for both 'x' and 'y'. We groupby the
        index, and sum each group to get the final result.

        >>> def sum_and_count(x):
        ...     return pd.DataFrame({'count': x.count(), 'sum': x.sum()},
        ...                         columns=['count', 'sum'])
        >>> res = ddf.reduction(sum_and_count,
        ...                     aggregate=lambda x: x.groupby(level=0).sum())
        >>> res.compute()
           count   sum
        x     50  1225
        y     50  3725
        """
        if aggregate is None:
            aggregate = chunk

        if combine is None:
            if combine_kwargs:
                raise ValueError("`combine_kwargs` provided with no `combine`")
            combine = aggregate
            combine_kwargs = aggregate_kwargs

        chunk_kwargs = chunk_kwargs.copy() if chunk_kwargs else {}
        chunk_kwargs["aca_chunk"] = chunk

        combine_kwargs = combine_kwargs.copy() if combine_kwargs else {}
        combine_kwargs["aca_combine"] = combine

        aggregate_kwargs = aggregate_kwargs.copy() if aggregate_kwargs else {}
        aggregate_kwargs["aca_aggregate"] = aggregate

        return aca(
            self,
            chunk=_reduction_chunk,
            aggregate=_reduction_aggregate,
            combine=_reduction_combine,
            meta=meta,
            token=token,
            split_every=split_every,
            chunk_kwargs=chunk_kwargs,
            aggregate_kwargs=aggregate_kwargs,
            combine_kwargs=combine_kwargs,
            **kwargs,
        )

    @derived_from(pd.DataFrame)
    def pipe(self, func, *args, **kwargs):
        # Taken from pandas:
        # https://github.com/pydata/pandas/blob/master/pandas/core/generic.py#L2698-L2707
        if isinstance(func, tuple):
            func, target = func
            if target in kwargs:
                raise ValueError(
                    "%s is both the pipe target and a keyword argument" % target
                )
            kwargs[target] = self
            return func(*args, **kwargs)
        else:
            return func(self, *args, **kwargs)

    def random_split(self, frac, random_state=None, shuffle=False):
        """Pseudorandomly split dataframe into different pieces row-wise

        Parameters
        ----------
        frac : list
            List of floats that should sum to one.
        random_state : int or np.random.RandomState
            If int create a new RandomState with this as the seed.
            Otherwise draw from the passed RandomState.
        shuffle : bool, default False
            If set to True, the dataframe is shuffled (within partition)
            before the split.

        Examples
        --------

        50/50 split

        >>> a, b = df.random_split([0.5, 0.5])  # doctest: +SKIP

        80/10/10 split, consistent random_state

        >>> a, b, c = df.random_split([0.8, 0.1, 0.1], random_state=123)  # doctest: +SKIP

        See Also
        --------
        dask.DataFrame.sample
        """
        if not np.allclose(sum(frac), 1):
            raise ValueError("frac should sum to 1")
        state_data = random_state_data(self.npartitions, random_state)
        token = tokenize(self, frac, random_state)
        name = "split-" + token
        layer = {
            (name, i): (pd_split, (self._name, i), frac, state, shuffle)
            for i, state in enumerate(state_data)
        }

        out = []
        for i in range(len(frac)):
            name2 = "split-%d-%s" % (i, token)
            dsk2 = {
                (name2, j): (getitem, (name, j), i) for j in range(self.npartitions)
            }
            graph = HighLevelGraph.from_collections(
                name2, merge(dsk2, layer), dependencies=[self]
            )
            out_df = type(self)(graph, name2, self._meta, self.divisions)
            out.append(out_df)
        return out

    def head(self, n=5, npartitions=1, compute=True):
        """First n rows of the dataset

        Parameters
        ----------
        n : int, optional
            The number of rows to return. Default is 5.
        npartitions : int, optional
            Elements are only taken from the first ``npartitions``, with a
            default of 1. If there are fewer than ``n`` rows in the first
            ``npartitions`` a warning will be raised and any found rows
            returned. Pass -1 to use all partitions.
        compute : bool, optional
            Whether to compute the result, default is True.
        """
        return self._head(n=n, npartitions=npartitions, compute=compute, safe=True)

    def _head(self, n, npartitions, compute, safe):
        if npartitions <= -1:
            npartitions = self.npartitions
        if npartitions > self.npartitions:
            msg = "only {} partitions, head received {}"
            raise ValueError(msg.format(self.npartitions, npartitions))

        name = "head-%d-%d-%s" % (npartitions, n, self._name)
        if safe:
            head = safe_head
        else:
            head = M.head

        if npartitions > 1:
            name_p = "head-partial-%d-%s" % (n, self._name)

            dsk = {}
            for i in range(npartitions):
                dsk[(name_p, i)] = (M.head, (self._name, i), n)

            concat = (_concat, [(name_p, i) for i in range(npartitions)])
            dsk[(name, 0)] = (head, concat, n)
        else:
            dsk = {(name, 0): (head, (self._name, 0), n)}

        partition_sizes = None
        if self.partition_sizes:
            partition_sizes = list(self.partition_sizes[:npartitions])
            num_elems = sum(partition_sizes)
            idx = npartitions - 1
            while num_elems > n and idx >= 0:
                cur_size = partition_sizes[idx]
                if cur_size >= num_elems:
                    partition_sizes[idx] -= num_elems
                    break
                else:
                    partition_sizes[idx] = 0
                    num_elems -= cur_size
                    idx -= 1

        graph = HighLevelGraph.from_collections(name, dsk, dependencies=[self])
        result = new_dd_object(
            graph,
            name,
            self._meta,
            [self.divisions[0], self.divisions[npartitions]],
            partition_sizes,
        )

        if compute:
            result = result.compute()
        return result

    def tail(self, n=5, compute=True):
        """Last n rows of the dataset

        Caveat, the only checks the last n rows of the last partition.
        """
        name = "tail-%d-%s" % (n, self._name)
        dsk = {(name, 0): (M.tail, (self._name, self.npartitions - 1), n)}

        graph = HighLevelGraph.from_collections(name, dsk, dependencies=[self])

        partition_sizes = None
        if self.partition_sizes:
            size = min(n, self.partition_sizes[-1])
            partition_sizes = [size]

        result = new_dd_object(
            graph, name, self._meta, self.divisions[-2:], partition_sizes
        )

        if compute:
            result = result.compute()
        return result

    @property
    def loc(self):
        """Purely label-location based indexer for selection by label.

        >>> df.loc["b"]  # doctest: +SKIP
        >>> df.loc["b":"d"]  # doctest: +SKIP
        """
        from .indexing import _LocIndexer

        return _LocIndexer(self)

    @property
    def iloc(self):
        """Purely integer-location based indexing for selection by position.

        Only indexing the column positions is supported. Trying to select
        row positions will raise a ValueError.

        See :ref:`dataframe.indexing` for more.

        Examples
        --------
        >>> df.iloc[:, [2, 0, 1]]  # doctest: +SKIP
        """
        from .indexing import _iLocIndexer

        # For dataframes with unique column names, this will be transformed into a __getitem__ call
        return _iLocIndexer(self)

    def _partitions(self, index):
        if not isinstance(index, tuple):
            index = (index,)
        from ..array.slicing import normalize_index

        index = normalize_index(index, (self.npartitions,))
        index = tuple(slice(k, k + 1) if isinstance(k, Number) else k for k in index)
        name = "blocks-" + tokenize(self, index)
        new_keys = np.array(self.__dask_keys__(), dtype=object)[index].tolist()

        divisions = [self.divisions[i] for _, i in new_keys] + [
            self.divisions[new_keys[-1][1] + 1]
        ]
        if self.partition_sizes:
            partition_sizes = [self.partition_sizes[i] for _, i in new_keys]
        else:
            partition_sizes = None
        dsk = {(name, i): tuple(key) for i, key in enumerate(new_keys)}

        graph = HighLevelGraph.from_collections(name, dsk, dependencies=[self])
        return new_dd_object(graph, name, self._meta, divisions, partition_sizes)

    @property
    def partitions(self):
        """Slice dataframe by partitions

        This allows partitionwise slicing of a Dask Dataframe.  You can perform normal
        Numpy-style slicing but now rather than slice elements of the array you
        slice along partitions so, for example, ``df.partitions[:5]`` produces a new
        Dask Dataframe of the first five partitions.

        Examples
        --------
        >>> df.partitions[0]  # doctest: +SKIP
        >>> df.partitions[:3]  # doctest: +SKIP
        >>> df.partitions[::10]  # doctest: +SKIP

        Returns
        -------
        A Dask DataFrame
        """
        return IndexCallable(self._partitions)

    def __getitem__(self, key):
        name = "getitem-%s" % tokenize(self, key)
        if np.isscalar(key) or isinstance(key, (tuple, str)):

            if isinstance(self._meta.index, (pd.DatetimeIndex, pd.PeriodIndex)):
                if key not in self._meta.columns:
                    return self.loc[key]

            # error is raised from pandas
            meta = self._meta[_extract_meta(key)]
            dsk = partitionwise_graph(operator.getitem, name, self, key)
            graph = HighLevelGraph.from_collections(name, dsk, dependencies=[self])
            return new_dd_object(
                graph, name, meta, self.divisions, self.partition_sizes
            )

        elif isinstance(key, slice):
            from pandas.api.types import is_float_dtype

            is_integer_slice = any(
                isinstance(i, Integral) for i in (key.start, key.step, key.stop)
            )
            # Slicing with integer labels is always iloc based except for a
            # float indexer for some reason
            if is_integer_slice and not is_float_dtype(self.index.dtype):
                # NOTE: this always fails currently, as iloc is mostly
                # unsupported, but we call it anyway here for future-proofing
                # and error-attribution purposes
                return self.iloc[key]
            else:
                return self.loc[key]

        if isinstance(key, (np.ndarray, list)) or (
            not is_dask_collection(key) and (is_series_like(key) or is_index_like(key))
        ):
            # error is raised from pandas
            meta = self._meta[_extract_meta(key)]

            dsk = partitionwise_graph(operator.getitem, name, self, key)
            graph = HighLevelGraph.from_collections(name, dsk, dependencies=[self])

            if self.partition_sizes:
                if isinstance(key, list):
                    key = np.array(key)

                dtype = key.dtype
                if dtype == np.dtype("bool"):
                    partition_ends = np.cumsum(self.partition_sizes)
                    assert len(key) == partition_ends[-1]
                    partition_starts = [0] + list(partition_ends[:-1])
                    partition_sizes = []
                    partition_keys = []
                    for start, end in zip(partition_starts, partition_ends):
                        keys = key[start:end]
                        partition_keys.append(keys)
                        size = np.sum(keys)
                        partition_sizes.append(size)

                    dsk = {
                        (name, i): (
                            operator.getitem,
                            (self._name, i),
                            partition_keys[i],
                        )
                        for i in range(self.npartitions)
                    }
                    graph = HighLevelGraph.from_collections(
                        name, dsk, dependencies=[self]
                    )
                    return new_dd_object(
                        graph, name, meta, self.divisions, partition_sizes
                    )

            return new_dd_object(
                graph, name, meta, self.divisions, self.partition_sizes
            )

        if isinstance(key, Series):
            return map_partitions(operator.getitem, self, key, meta=self._meta)

        if isinstance(key, Array):
            shape = key.shape
            if len(shape) != 1:
                raise NotImplementedError("Can only slice with Arrays of rank 1 (selecting rows)")
            M = shape[0]

            if self.partition_sizes is None:
                raise RuntimeError("%s needs to know its partition_sizes in order to slice with an Array" % (type(self)))
            partition_sizes = self.partition_sizes

            if key.dtype == np.dtype(bool):
                if M != len(self):
                    raise RuntimeError("Mismatched sizes: %d-row %s vs. %d-row %s" % (len(self), type(self), M, type(key)))
                chunks = key.chunks[0]
                if not np.all([ isinstance(dim, int) for dim in chunks ]):
                    raise NotImplementedError("Can't index into %s with Array with unknown chunks: %s" % (type(self), str(chunks)))

                aligned_key = key.rechunk(partition_sizes)
                akn = aligned_key._name
                dsk = {
                    (name, i): (
                        operator.getitem,
                        (self._name, i),
                        (akn, i),
                    )
                    for i in range(self.npartitions)
                }
                graph = HighLevelGraph.from_collections(
                    name, dsk, dependencies=[self, aligned_key]
                )
                return new_dd_object(
                    graph, name, self._meta, self.divisions, partition_sizes,
                )
            elif key.dtype == np.dtype(int):
                raise NotImplementedError("TODO: implement slicing %s's with Arrays of ints" % type(self))

        raise NotImplementedError(key)

    # Note: iloc is implemented only on DataFrame

    def repartition(
        self,
        divisions=None,
        npartitions=None,
        partition_size=None,
        partition_sizes=None,
        freq=None,
        force=False,
    ):
        """Repartition dataframe along new divisions

        Parameters
        ----------
        divisions : list, optional
            List of partitions to be used. Only used if npartitions and
            partition_size isn't specified.
            For convenience if given an integer this will defer to npartitions
            and if given a string it will defer to partition_size (see below)
        npartitions : int, optional
            Number of partitions of output. Only used if partition_size
            isn't specified.
        partition_size: int or string, optional
            Max number of bytes of memory for each partition. Use numbers or
            strings like 5MB. If specified npartitions and divisions will be
            ignored.

            .. warning::

               This keyword argument triggers computation to determine
               the memory size of each partition, which may be expensive.

        freq : str, pd.Timedelta
            A period on which to partition timeseries data like ``'7D'`` or
            ``'12h'`` or ``pd.Timedelta(hours=12)``.  Assumes a datetime index.
        force : bool, default False
            Allows the expansion of the existing divisions.
            If False then the new divisions' lower and upper bounds must be
            the same as the old divisions'.

        Notes
        -----
        Exactly one of `divisions`, `npartitions`, `partition_size`, `partition_sizes`, or `freq`
        should be specified. A ``ValueError`` will be raised when that is
        not the case.

        Examples
        --------
        >>> df = df.repartition(npartitions=10)  # doctest: +SKIP
        >>> df = df.repartition(divisions=[0, 5, 10, 20])  # doctest: +SKIP
        >>> df = df.repartition(freq='7d')  # doctest: +SKIP
        """
        if isinstance(divisions, int):
            npartitions = divisions
            divisions = None
        if isinstance(divisions, str):
            partition_size = divisions
            divisions = None
        if (
            sum(
                [
                    partition_size is not None,
                    partition_sizes is not None,
                    divisions is not None,
                    npartitions is not None,
                    freq is not None,
                ]
            )
            != 1
        ):
            raise ValueError(
                "Please provide exactly one of ``npartitions=``, ``freq=``, "
                "``divisions=``, ``partitions_size=``, ``partition_sizes=`` keyword arguments"
            )

        if partition_size is not None:
            return repartition_size(self, partition_size)
        elif partition_sizes is not None:
            return repartition_sizes(self, partition_sizes)
        elif npartitions is not None:
            return repartition_npartitions(self, npartitions)
        elif divisions is not None:
            return repartition(self, divisions, force=force)
        elif freq is not None:
            return repartition_freq(self, freq=freq)

    def shuffle(
        self,
        on,
        npartitions=None,
        max_branch=None,
        shuffle=None,
        ignore_index=False,
        compute=None,
    ):
        """Rearrange DataFrame into new partitions

        Uses hashing of `on` to map rows to output partitions. After this
        operation, rows with the same value of `on` will be in the same
        partition.

        Parameters
        ----------
        on : str, list of str, or Series, Index, or DataFrame
            Column(s) or index to be used to map rows to output partitions
        npartitions : int, optional
            Number of partitions of output. Partition count will not be
            changed by default.
        max_branch: int, optional
            The maximum number of splits per input partition. Used within
            the staged shuffling algorithm.
        shuffle: {'disk', 'tasks'}, optional
            Either ``'disk'`` for single-node operation or ``'tasks'`` for
            distributed operation.  Will be inferred by your current scheduler.
        ignore_index: bool, default False
            Ignore index during shuffle.  If ``True``, performance may improve,
            but index values will not be preserved.
        compute: bool
            Whether or not to trigger an immediate computation. Defaults to False.

        Notes
        -----
        This does not preserve a meaningful index/partitioning scheme. This
        is not deterministic if done in parallel.

        Examples
        --------
        >>> df = df.shuffle(df.columns[0])  # doctest: +SKIP
        """
        from .shuffle import shuffle as dd_shuffle

        return dd_shuffle(
            self,
            on,
            npartitions=npartitions,
            max_branch=max_branch,
            shuffle=shuffle,
            ignore_index=ignore_index,
            compute=compute,
        )

    @derived_from(pd.DataFrame)
    def fillna(self, value=None, method=None, limit=None, axis=None):
        axis = self._validate_axis(axis)
        if method is None and limit is not None:
            raise NotImplementedError("fillna with set limit and method=None")
        if isinstance(value, _Frame):
            test_value = value._meta_nonempty.values[0]
        elif isinstance(value, Scalar):
            test_value = value._meta_nonempty
        else:
            test_value = value
        meta = self._meta_nonempty.fillna(
            value=test_value, method=method, limit=limit, axis=axis
        )

        if axis == 1 or method is None:
            # Control whether or not dask's partition alignment happens.
            # We don't want for a pandas Series.
            # We do want it for a dask Series
            if is_series_like(value) and not is_dask_collection(value):
                args = ()
                kwargs = {"value": value}
            else:
                args = (value,)
                kwargs = {}
            return self.map_partitions(
                M.fillna,
                *args,
                method=method,
                limit=limit,
                axis=axis,
                meta=meta,
                enforce_metadata=False,
                **kwargs,
            )

        if method in ("pad", "ffill"):
            method = "ffill"
            skip_check = 0
            before, after = 1 if limit is None else limit, 0
        else:
            method = "bfill"
            skip_check = self.npartitions - 1
            before, after = 0, 1 if limit is None else limit

        if limit is None:
            name = "fillna-chunk-" + tokenize(self, method)
            dsk = {
                (name, i): (
                    methods.fillna_check,
                    (self._name, i),
                    method,
                    i != skip_check,
                )
                for i in range(self.npartitions)
            }
            graph = HighLevelGraph.from_collections(name, dsk, dependencies=[self])
            parts = new_dd_object(
                graph, name, meta, self.divisions, self.partition_sizes
            )
        else:
            parts = self

        return parts.map_overlap(
            M.fillna, before, after, method=method, limit=limit, meta=meta
        )

    @derived_from(pd.DataFrame)
    def ffill(self, axis=None, limit=None):
        return self.fillna(method="ffill", limit=limit, axis=axis)

    @derived_from(pd.DataFrame)
    def bfill(self, axis=None, limit=None):
        return self.fillna(method="bfill", limit=limit, axis=axis)

    def sample(self, n=None, frac=None, replace=False, random_state=None):
        """Random sample of items

        Parameters
        ----------
        n : int, optional
            Number of items to return is not supported by dask. Use frac
            instead.
        frac : float, optional
            Fraction of axis items to return.
        replace : boolean, optional
            Sample with or without replacement. Default = False.
        random_state : int or ``np.random.RandomState``
            If int we create a new RandomState with this as the seed
            Otherwise we draw from the passed RandomState

        See Also
        --------
        DataFrame.random_split
        pandas.DataFrame.sample
        """
        if n is not None:
            msg = (
                "sample does not support the number of sampled items "
                "parameter, 'n'. Please use the 'frac' parameter instead."
            )
            if isinstance(n, Number) and 0 <= n <= 1:
                warnings.warn(msg)
                frac = n
            else:
                raise ValueError(msg)

        if frac is None:
            raise ValueError("frac must not be None")

        if random_state is None:
            random_state = np.random.RandomState()

        name = "sample-" + tokenize(self, frac, replace, random_state)

        state_data = random_state_data(self.npartitions, random_state)
        dsk = {
            (name, i): (methods.sample, (self._name, i), state, frac, replace)
            for i, state in enumerate(state_data)
        }

        graph = HighLevelGraph.from_collections(name, dsk, dependencies=[self])
        return new_dd_object(
            graph, name, self._meta, self.divisions
        )  # TODO: partition_sizes

    @derived_from(pd.DataFrame)
    def replace(self, to_replace=None, value=None, regex=False):
        return self.map_partitions(
            M.replace,
            to_replace=to_replace,
            value=value,
            regex=regex,
            enforce_metadata=False,
        )

    def to_dask_array(self, lengths=None, meta=None):
        """Convert a dask DataFrame to a dask array.

        Parameters
        ----------
        lengths : bool or Sequence of ints, optional
            How to determine the chunks sizes for the output array.
            By default, the output array will have unknown chunk lengths
            along the first axis, which can cause some later operations
            to fail.

            * True : immediately compute the length of each partition
            * Sequence : a sequence of integers to use for the chunk sizes
              on the first axis. These values are *not* validated for
              correctness, beyond ensuring that the number of items
              matches the number of partitions.
        meta : object, optional
            An optional `meta` parameter can be passed for dask to override the
            default metadata on the underlying dask array.

        Returns
        -------
        """
        if lengths is True:
            if self.partition_sizes:
                lengths = self.partition_sizes
            else:
                lengths = tuple(
                    self.map_partitions(len, enforce_metadata=False).compute()
                )
        elif isinstance(lengths, Sequence):
            return self.repartition(partition_sizes=lengths).to_dask_array(lengths=True)

        arr = self.values

        chunks = self._validate_chunks(arr, lengths)
        arr._chunks = chunks

        if meta is not None:
            arr._meta = meta

        return arr

    def to_hdf(self, path_or_buf, key, mode="a", append=False, **kwargs):
        """ See dd.to_hdf docstring for more information """
        from .io import to_hdf

        return to_hdf(self, path_or_buf, key, mode, append, **kwargs)

    def to_csv(self, filename, **kwargs):
        """ See dd.to_csv docstring for more information """
        from .io import to_csv

        return to_csv(self, filename, **kwargs)

    def to_sql(
        self,
        name: str,
        uri: str,
        schema=None,
        if_exists: str = "fail",
        index: bool = True,
        index_label=None,
        chunksize=None,
        dtype=None,
        method=None,
        compute=True,
        parallel=False,
    ):
        """ See dd.to_sql docstring for more information """
        from .io import to_sql

        return to_sql(
            self,
            name=name,
            uri=uri,
            schema=schema,
            if_exists=if_exists,
            index=index,
            index_label=index_label,
            chunksize=chunksize,
            dtype=dtype,
            method=method,
            compute=compute,
            parallel=parallel,
        )

    def to_json(self, filename, *args, **kwargs):
        """ See dd.to_json docstring for more information """
        from .io import to_json

        return to_json(self, filename, *args, **kwargs)

    def to_delayed(self, optimize_graph=True):
        """Convert into a list of ``dask.delayed`` objects, one per partition.

        Parameters
        ----------
        optimize_graph : bool, optional
            If True [default], the graph is optimized before converting into
            ``dask.delayed`` objects.

        Examples
        --------
        >>> partitions = df.to_delayed()  # doctest: +SKIP

        See Also
        --------
        dask.dataframe.from_delayed
        """
        keys = self.__dask_keys__()
        graph = self.__dask_graph__()
        if optimize_graph:
            graph = self.__dask_optimize__(graph, self.__dask_keys__())
            name = "delayed-" + self._name
            graph = HighLevelGraph.from_collections(name, graph, dependencies=())
        return [Delayed(k, graph) for k in keys]

    @classmethod
    def _get_unary_operator(cls, op):
        return lambda self: elemwise(op, self)

    @classmethod
    def _get_binary_operator(cls, op, inv=False):
        if inv:
            return lambda self, other: elemwise(op, other, self)
        else:
            return lambda self, other: elemwise(op, self, other)

    def rolling(self, window, min_periods=None, center=False, win_type=None, axis=0):
        """Provides rolling transformations.

        Parameters
        ----------
        window : int, str, offset
           Size of the moving window. This is the number of observations used
           for calculating the statistic. When not using a ``DatetimeIndex``,
           the window size must not be so large as to span more than one
           adjacent partition. If using an offset or offset alias like '5D',
           the data must have a ``DatetimeIndex``

           .. versionchanged:: 0.15.0

              Now accepts offsets and string offset aliases

        min_periods : int, default None
            Minimum number of observations in window required to have a value
            (otherwise result is NA).
        center : boolean, default False
            Set the labels at the center of the window.
        win_type : string, default None
            Provide a window type. The recognized window types are identical
            to pandas.
        axis : int, default 0

        Returns
        -------
        a Rolling object on which to call a method to compute a statistic
        """
        from dask.dataframe.rolling import Rolling

        if isinstance(window, Integral):
            if window < 0:
                raise ValueError("window must be >= 0")

        if min_periods is not None:
            if not isinstance(min_periods, Integral):
                raise ValueError("min_periods must be an integer")
            if min_periods < 0:
                raise ValueError("min_periods must be >= 0")

        return Rolling(
            self,
            window=window,
            min_periods=min_periods,
            center=center,
            win_type=win_type,
            axis=axis,
        )

    @derived_from(pd.DataFrame)
    def diff(self, periods=1, axis=0):
        """
        .. note::

           Pandas currently uses an ``object``-dtype column to represent
           boolean data with missing values. This can cause issues for
           boolean-specific operations, like ``|``. To enable boolean-
           specific operations, at the cost of metadata that doesn't match
           pandas, use ``.astype(bool)`` after the ``shift``.
        """
        axis = self._validate_axis(axis)
        if not isinstance(periods, Integral):
            raise TypeError("periods must be an integer")

        if axis == 1:
            return self.map_partitions(
                M.diff, token="diff", periods=periods, axis=1, enforce_metadata=False
            )

        before, after = (periods, 0) if periods > 0 else (0, -periods)
        return self.map_overlap(M.diff, before, after, token="diff", periods=periods)

    @derived_from(pd.DataFrame)
    def shift(self, periods=1, freq=None, axis=0):
        axis = self._validate_axis(axis)
        if not isinstance(periods, Integral):
            raise TypeError("periods must be an integer")

        if axis == 1:
            return self.map_partitions(
                M.shift,
                token="shift",
                periods=periods,
                freq=freq,
                axis=1,
                enforce_metadata=False,
            )

        if freq is None:
            before, after = (periods, 0) if periods > 0 else (0, -periods)
            return self.map_overlap(
                M.shift, before, after, token="shift", periods=periods
            )

        # Let pandas error on invalid arguments
        meta = self._meta_nonempty.shift(periods, freq=freq)
        out = self.map_partitions(
            M.shift,
            token="shift",
            periods=periods,
            freq=freq,
            meta=meta,
            enforce_metadata=False,
            transform_divisions=False,
        )
        return maybe_shift_divisions(out, periods, freq=freq)

    def _reduction_agg(self, name, axis=None, skipna=True, split_every=False, out=None):
        axis = self._validate_axis(axis)

        meta = getattr(self._meta_nonempty, name)(axis=axis, skipna=skipna)
        token = self._token_prefix + name

        method = getattr(M, name)
        if axis == 1:
            result = self.map_partitions(
                method, meta=meta, token=token, skipna=skipna, axis=axis
            )
            return handle_out(out, result)
        else:
            result = self.reduction(
                method,
                meta=meta,
                token=token,
                skipna=skipna,
                axis=axis,
                split_every=split_every,
            )
            if isinstance(self, DataFrame):
                result.divisions = (self.columns.min(), self.columns.max())
            return handle_out(out, result)

    @derived_from(pd.DataFrame)
    def abs(self):
        _raise_if_object_series(self, "abs")
        meta = self._meta_nonempty.abs()
        return self.map_partitions(M.abs, meta=meta, enforce_metadata=False)

    @derived_from(pd.DataFrame)
    def all(self, axis=None, skipna=True, split_every=False, out=None):
        return self._reduction_agg(
            "all", axis=axis, skipna=skipna, split_every=split_every, out=out
        )

    @derived_from(pd.DataFrame)
    def any(self, axis=None, skipna=True, split_every=False, out=None):
        return self._reduction_agg(
            "any", axis=axis, skipna=skipna, split_every=split_every, out=out
        )

    @derived_from(pd.DataFrame)
    def sum(
        self,
        axis=None,
        skipna=True,
        split_every=False,
        dtype=None,
        out=None,
        min_count=None,
    ):
        result = self._reduction_agg(
            "sum", axis=axis, skipna=skipna, split_every=split_every, out=out
        )
        if min_count:
            cond = self.notnull().sum(axis=axis) >= min_count
            if is_series_like(cond):
                return result.where(cond, other=np.NaN)
            else:
                return _scalar_binary(
                    lambda x, y: result if x is y else np.NaN, cond, True
                )
        else:
            return result

    @derived_from(pd.DataFrame)
    def prod(
        self,
        axis=None,
        skipna=True,
        split_every=False,
        dtype=None,
        out=None,
        min_count=None,
    ):
        result = self._reduction_agg(
            "prod", axis=axis, skipna=skipna, split_every=split_every, out=out
        )
        if min_count:
            cond = self.notnull().sum(axis=axis) >= min_count
            if is_series_like(cond):
                return result.where(cond, other=np.NaN)
            else:
                return _scalar_binary(
                    lambda x, y: result if x is y else np.NaN, cond, True
                )
        else:
            return result

    @derived_from(pd.DataFrame)
    def max(self, axis=None, skipna=True, split_every=False, out=None):
        return self._reduction_agg(
            "max", axis=axis, skipna=skipna, split_every=split_every, out=out
        )

    @derived_from(pd.DataFrame)
    def min(self, axis=None, skipna=True, split_every=False, out=None):
        return self._reduction_agg(
            "min", axis=axis, skipna=skipna, split_every=split_every, out=out
        )

    @derived_from(pd.DataFrame)
    def idxmax(self, axis=None, skipna=True, split_every=False):
        fn = "idxmax"
        axis = self._validate_axis(axis)
        meta = self._meta_nonempty.idxmax(axis=axis, skipna=skipna)
        if axis == 1:
            return map_partitions(
                M.idxmax,
                self,
                meta=meta,
                token=self._token_prefix + fn,
                skipna=skipna,
                axis=axis,
                enforce_metadata=False,
                preserve_partition_sizes=True,
            )
        else:
            scalar = not is_series_like(meta)
            result = aca(
                [self],
                chunk=idxmaxmin_chunk,
                aggregate=idxmaxmin_agg,
                combine=idxmaxmin_combine,
                meta=meta,
                aggregate_kwargs={"scalar": scalar},
                token=self._token_prefix + fn,
                split_every=split_every,
                skipna=skipna,
                fn=fn,
            )
            if isinstance(self, DataFrame):
                result.divisions = (min(self.columns), max(self.columns))
                result.partition_sizes = (len(self.columns),)
            return result

    @derived_from(pd.DataFrame)
    def idxmin(self, axis=None, skipna=True, split_every=False):
        fn = "idxmin"
        axis = self._validate_axis(axis)
        meta = self._meta_nonempty.idxmax(axis=axis)
        if axis == 1:
            return map_partitions(
                M.idxmin,
                self,
                meta=meta,
                token=self._token_prefix + fn,
                skipna=skipna,
                axis=axis,
                enforce_metadata=False,
                preserve_partition_sizes=True,
            )
        else:
            scalar = not is_series_like(meta)
            result = aca(
                [self],
                chunk=idxmaxmin_chunk,
                aggregate=idxmaxmin_agg,
                combine=idxmaxmin_combine,
                meta=meta,
                aggregate_kwargs={"scalar": scalar},
                token=self._token_prefix + fn,
                split_every=split_every,
                skipna=skipna,
                fn=fn,
            )
            if isinstance(self, DataFrame):
                result.divisions = (min(self.columns), max(self.columns))
                result.partition_sizes = (len(self.columns),)
            return result

    @derived_from(pd.DataFrame)
    def count(self, axis=None, split_every=False):
        axis = self._validate_axis(axis)
        token = self._token_prefix + "count"
        if axis == 1:
            meta = self._meta_nonempty.count(axis=axis)
            return self.map_partitions(
                M.count,
                meta=meta,
                token=token,
                axis=axis,
                enforce_metadata=False,
                preserve_partition_sizes=True,
            )
        else:
            meta = self._meta_nonempty.count()

            # Need the astype(int) for empty dataframes, which sum to float dtype
            result = self.reduction(
                M.count,
                aggregate=_count_aggregate,
                meta=meta,
                token=token,
                split_every=split_every,
            )
            if isinstance(self, DataFrame):
                result.divisions = (self.columns.min(), self.columns.max())
                result.partition_sizes = (len(self.columns),)
            return result

    @derived_from(pd.DataFrame)
    def mode(self, dropna=True, split_every=False):
        mode_series = self.reduction(
            chunk=M.value_counts,
            combine=M.sum,
            aggregate=_mode_aggregate,
            split_every=split_every,
            chunk_kwargs={"dropna": dropna},
            aggregate_kwargs={"dropna": dropna},
        )
        return mode_series

    @derived_from(pd.DataFrame)
    def mean(self, axis=None, skipna=True, split_every=False, dtype=None, out=None):
        axis = self._validate_axis(axis)
        _raise_if_object_series(self, "mean")
        meta = self._meta_nonempty.mean(axis=axis, skipna=skipna)
        if axis == 1:
            result = map_partitions(
                M.mean,
                self,
                meta=meta,
                token=self._token_prefix + "mean",
                axis=axis,
                skipna=skipna,
                enforce_metadata=False,
                preserve_partition_sizes=True,
            )
            return handle_out(out, result)
        else:
            num = self._get_numeric_data()
            s = num.sum(skipna=skipna, split_every=split_every)
            n = num.count(split_every=split_every)
            name = self._token_prefix + "mean-%s" % tokenize(self, axis, skipna)
            result = map_partitions(
                methods.mean_aggregate,
                s,
                n,
                token=name,
                meta=meta,
                enforce_metadata=False,
            )
            if isinstance(self, DataFrame):
                result.divisions = (num.columns.min(), num.columns.max())
                result.partition_sizes = (len(num.columns),)
            return handle_out(out, result)

    @derived_from(pd.DataFrame)
    def var(
        self, axis=None, skipna=True, ddof=1, split_every=False, dtype=None, out=None
    ):
        axis = self._validate_axis(axis)
        _raise_if_object_series(self, "var")
        meta = self._meta_nonempty.var(axis=axis, skipna=skipna)
        if axis == 1:
            result = map_partitions(
                M.var,
                self,
                meta=meta,
                token=self._token_prefix + "var",
                axis=axis,
                skipna=skipna,
                ddof=ddof,
                enforce_metadata=False,
                preserve_partition_sizes=True,
            )
            return handle_out(out, result)
        else:
            if self.ndim == 1:
                result = self._var_1d(self, skipna, ddof, split_every)
                return handle_out(out, result)

            count_timedeltas = len(
                self._meta_nonempty.select_dtypes(include=[np.timedelta64]).columns
            )

            # pandas 1.0+ does not implement var on timedelta

            if not PANDAS_GT_100 and count_timedeltas == len(self._meta.columns):
                result = self._var_timedeltas(skipna, ddof, split_every)
            elif not PANDAS_GT_100 and count_timedeltas > 0:
                result = self._var_mixed(skipna, ddof, split_every)
            else:
                result = self._var_numeric(skipna, ddof, split_every)

            if isinstance(self, DataFrame):
                result.divisions = (self.columns.min(), self.columns.max())
            return handle_out(out, result)

    def _var_numeric(self, skipna=True, ddof=1, split_every=False):
        num = self.select_dtypes(include=["number", "bool"], exclude=[np.timedelta64])

        values_dtype = num.values.dtype
        array_values = num.values

        if not np.issubdtype(values_dtype, np.number):
            array_values = num.values.astype("f8")

        var = da.nanvar if skipna or skipna is None else da.var
        array_var = var(array_values, axis=0, ddof=ddof, split_every=split_every)

        name = self._token_prefix + "var-numeric" + tokenize(num, split_every)
        cols = num._meta.columns if is_dataframe_like(num) else None

        var_shape = num._meta_nonempty.values.var(axis=0).shape
        array_var_name = (array_var._name,) + (0,) * len(var_shape)

        layer = {(name, 0): (methods.wrap_var_reduction, array_var_name, cols)}
        graph = HighLevelGraph.from_collections(name, layer, dependencies=[array_var])

        return new_dd_object(
            graph,
            name,
            num._meta_nonempty.var(),
            divisions=[None, None],
            partition_sizes=(len(num.columns),),
        )

    def _var_timedeltas(self, skipna=True, ddof=1, split_every=False):
        timedeltas = self.select_dtypes(include=[np.timedelta64])

        var_timedeltas = [
            self._var_1d(timedeltas[col_idx], skipna, ddof, split_every)
            for col_idx in timedeltas._meta.columns
        ]
        var_timedelta_names = [(v._name, 0) for v in var_timedeltas]

        name = (
            self._token_prefix + "var-timedeltas-" + tokenize(timedeltas, split_every)
        )

        layer = {
            (name, 0): (
                methods.wrap_var_reduction,
                var_timedelta_names,
                timedeltas._meta.columns,
            )
        }
        graph = HighLevelGraph.from_collections(
            name, layer, dependencies=var_timedeltas
        )

        return new_dd_object(
            graph,
            name,
            timedeltas._meta_nonempty.var(),
            divisions=[None, None],
            partition_sizes=(len(timedeltas.columns),),
        )

    def _var_mixed(self, skipna=True, ddof=1, split_every=False):
        data = self.select_dtypes(include=["number", "bool", np.timedelta64])

        timedelta_vars = self._var_timedeltas(skipna, ddof, split_every)
        numeric_vars = self._var_numeric(skipna, ddof, split_every)

        name = self._token_prefix + "var-mixed-" + tokenize(data, split_every)

        layer = {
            (name, 0): (
                methods.var_mixed_concat,
                (numeric_vars._name, 0),
                (timedelta_vars._name, 0),
                data._meta.columns,
            )
        }

        graph = HighLevelGraph.from_collections(
            name, layer, dependencies=[numeric_vars, timedelta_vars]
        )
        return new_dd_object(
            graph,
            name,
            self._meta_nonempty.var(),
            divisions=[None, None],
            partition_sizes=(len(data.columns),),
        )

    def _var_1d(self, column, skipna=True, ddof=1, split_every=False):
        is_timedelta = is_timedelta64_dtype(column._meta)

        if is_timedelta:
            if not skipna:
                is_nan = column.isna()
                column = column.astype("i8")
                column = column.mask(is_nan)
            else:
                column = column.dropna().astype("i8")

        if pd.Int64Dtype.is_dtype(column._meta_nonempty):
            column = column.astype("f8")

        if not np.issubdtype(column.dtype, np.number):
            column = column.astype("f8")

        name = self._token_prefix + "var-1d-" + tokenize(column, split_every)

        var = da.nanvar if skipna or skipna is None else da.var
        array_var = var(column.values, axis=0, ddof=ddof, split_every=split_every)

        layer = {(name, 0): (methods.wrap_var_reduction, (array_var._name,), None)}
        graph = HighLevelGraph.from_collections(name, layer, dependencies=[array_var])

        return new_dd_object(
            graph,
            name,
            column._meta_nonempty.var(),
            divisions=[None, None],
            partition_sizes=(1,),
        )

    @derived_from(pd.DataFrame)
    def std(
        self, axis=None, skipna=True, ddof=1, split_every=False, dtype=None, out=None
    ):
        axis = self._validate_axis(axis)
        _raise_if_object_series(self, "std")
        meta = self._meta_nonempty.std(axis=axis, skipna=skipna)
        if axis == 1:
            result = map_partitions(
                M.std,
                self,
                meta=meta,
                token=self._token_prefix + "std",
                axis=axis,
                skipna=skipna,
                ddof=ddof,
                enforce_metadata=False,
                preserve_partition_sizes=True,
            )
            return handle_out(out, result)
        else:
            v = self.var(skipna=skipna, ddof=ddof, split_every=split_every)
            name = self._token_prefix + "std"
            result = map_partitions(
                np.sqrt, v, meta=meta, token=name, enforce_metadata=False
            )
            # TODO: set divisions / partition_sizes?
            return handle_out(out, result)

    @derived_from(pd.DataFrame)
    def skew(self, axis=None, bias=True, nan_policy="propagate", out=None):
        """
        .. note::

           This implementation follows the dask.array.stats implementation
           of skewness and calculates skewness without taking into account
           a bias term for finite sample size, which corresponds to the
           default settings of the scipy.stats skewness calculation. However,
           Pandas corrects for this, so the values differ by a factor of
           (n * (n - 1)) ** 0.5 / (n - 2), where n is the number of samples.

           Further, this method currently does not support filtering out NaN
           values, which is again a difference to Pandas.
        """
        axis = self._validate_axis(axis)
        _raise_if_object_series(self, "skew")
        meta = self._meta_nonempty.skew()
        if axis == 1:
            result = map_partitions(
                M.skew,
                self,
                meta=meta,
                token=self._token_prefix + "skew",
                axis=axis,
                enforce_metadata=False,
            )
            return handle_out(out, result)
        else:
            if self.ndim == 1:
                result = self._skew_1d(self, bias=bias, nan_policy=nan_policy)
                return handle_out(out, result)
            else:
                result = self._skew_numeric(bias=bias, nan_policy=nan_policy)

            if isinstance(self, DataFrame):
                result.divisions = (self.columns.min(), self.columns.max())

            return handle_out(out, result)

    def _skew_1d(self, column, bias=True, nan_policy="propagate"):
        """1D version of the skew calculation.

        Uses the array version from da.stats in case we are passing in a single series
        """
        # import depends on scipy, not installed by default
        from ..array import stats as da_stats

        if pd.Int64Dtype.is_dtype(column._meta_nonempty):
            column = column.astype("f8")

        if not np.issubdtype(column.dtype, np.number):
            column = column.astype("f8")

        name = self._token_prefix + "skew-1d-" + tokenize(column)

        array_skew = da_stats.skew(
            column.values, axis=0, bias=bias, nan_policy=nan_policy
        )

        layer = {(name, 0): (methods.wrap_skew_reduction, (array_skew._name,), None)}
        graph = HighLevelGraph.from_collections(name, layer, dependencies=[array_skew])

        return new_dd_object(
            graph, name, column._meta_nonempty.skew(), divisions=[None, None]
        )

    def _skew_numeric(self, bias=True, nan_policy="propagate"):
        """Method for dataframes with numeric columns.

        Maps the array version from da.stats onto the numeric array of columns.
        """
        # import depends on scipy, not installed by default
        from ..array import stats as da_stats

        num = self.select_dtypes(include=["number", "bool"], exclude=[np.timedelta64])

        values_dtype = num.values.dtype
        array_values = num.values

        if not np.issubdtype(values_dtype, np.number):
            array_values = num.values.astype("f8")

        array_skew = da_stats.skew(
            array_values, axis=0, bias=bias, nan_policy=nan_policy
        )

        name = self._token_prefix + "var-numeric" + tokenize(num)
        cols = num._meta.columns if is_dataframe_like(num) else None

        skew_shape = num._meta_nonempty.values.var(axis=0).shape
        array_skew_name = (array_skew._name,) + (0,) * len(skew_shape)

        layer = {(name, 0): (methods.wrap_skew_reduction, array_skew_name, cols)}
        graph = HighLevelGraph.from_collections(name, layer, dependencies=[array_skew])

        return new_dd_object(
            graph, name, num._meta_nonempty.skew(), divisions=[None, None]
        )

    @derived_from(pd.DataFrame)
    def sem(self, axis=None, skipna=None, ddof=1, split_every=False):
        axis = self._validate_axis(axis)
        _raise_if_object_series(self, "sem")
        meta = self._meta_nonempty.sem(axis=axis, skipna=skipna, ddof=ddof)
        if axis == 1:
            return map_partitions(
                M.sem,
                self,
                meta=meta,
                preserve_partition_sizes=True,
                token=self._token_prefix + "sem",
                axis=axis,
                skipna=skipna,
                ddof=ddof,
            )
        else:
            num = self._get_numeric_data()
            v = num.var(skipna=skipna, ddof=ddof, split_every=split_every)
            n = num.count(split_every=split_every)
            name = self._token_prefix + "sem"
            result = map_partitions(
                np.sqrt, v / n, meta=meta, token=name, enforce_metadata=False
            )

            if isinstance(self, DataFrame):
                result.divisions = (self.columns.min(), self.columns.max())
                result.partition_sizes = (len(num.columns),)
            return result

    def quantile(self, q=0.5, axis=0, method="default"):
        """Approximate row-wise and precise column-wise quantiles of DataFrame

        Parameters
        ----------
        q : list/array of floats, default 0.5 (50%)
            Iterable of numbers ranging from 0 to 1 for the desired quantiles
        axis : {0, 1, 'index', 'columns'} (default 0)
            0 or 'index' for row-wise, 1 or 'columns' for column-wise
        method : {'default', 'tdigest', 'dask'}, optional
            What method to use. By default will use dask's internal custom
            algorithm (``'dask'``).  If set to ``'tdigest'`` will use tdigest
            for floats and ints and fallback to the ``'dask'`` otherwise.
        """
        axis = self._validate_axis(axis)
        keyname = "quantiles-concat--" + tokenize(self, q, axis)

        if axis == 1:
            if isinstance(q, list):
                # Not supported, the result will have current index as columns
                raise ValueError("'q' must be scalar when axis=1 is specified")
            return map_partitions(
                M.quantile,
                self,
                q,
                axis,
                token=keyname,
                enforce_metadata=False,
                preserve_partition_sizes=True,
                meta=(q, "f8"),
            )
        else:
            _raise_if_object_series(self, "quantile")
            meta = self._meta.quantile(q, axis=axis)
            num = self._get_numeric_data()
            quantiles = tuple(quantile(self[c], q, method) for c in num.columns)

            qnames = [(_q._name, 0) for _q in quantiles]

            if isinstance(quantiles[0], Scalar):
                layer = {
                    (keyname, 0): (type(meta), qnames, num.columns, None, meta.name)
                }
                graph = HighLevelGraph.from_collections(
                    keyname, layer, dependencies=quantiles
                )
                divisions = (min(num.columns), max(num.columns))
                partition_sizes = (len(self.columns),)
                return Series(
                    graph, keyname, meta, divisions, partition_sizes=partition_sizes
                )
            else:
                layer = {(keyname, 0): (methods.concat, qnames, 1)}
                graph = HighLevelGraph.from_collections(
                    keyname, layer, dependencies=quantiles
                )
                return DataFrame(
                    graph, keyname, meta, quantiles[0].divisions
                )  # TODO: partition_sizes

    @derived_from(pd.DataFrame)
    def describe(
        self,
        split_every=False,
        percentiles=None,
        percentiles_method="default",
        include=None,
        exclude=None,
    ):

        if self._meta.ndim == 1:
            return self._describe_1d(self, split_every, percentiles, percentiles_method)
        elif (include is None) and (exclude is None):
            data = self._meta.select_dtypes(include=[np.number, np.timedelta64])

            # when some numerics/timedeltas are found, by default keep them
            if len(data.columns) == 0:
                chosen_columns = self._meta.columns
            else:
                # check if there are timedelta or boolean columns
                bools_and_timedeltas = self._meta.select_dtypes(
                    include=[np.timedelta64, "bool"]
                )
                if len(bools_and_timedeltas.columns) == 0:
                    return self._describe_numeric(
                        self, split_every, percentiles, percentiles_method
                    )
                else:
                    chosen_columns = data.columns
        elif include == "all":
            if exclude is not None:
                msg = "exclude must be None when include is 'all'"
                raise ValueError(msg)
            chosen_columns = self._meta.columns
        else:
            chosen_columns = self._meta.select_dtypes(include=include, exclude=exclude)

        stats = [
            self._describe_1d(
                self[col_idx], split_every, percentiles, percentiles_method
            )
            for col_idx in chosen_columns
        ]
        stats_names = [(s._name, 0) for s in stats]

        name = "describe--" + tokenize(self, split_every)
        layer = {(name, 0): (methods.describe_aggregate, stats_names)}
        graph = HighLevelGraph.from_collections(name, layer, dependencies=stats)
        meta = self._meta_nonempty.describe(include=include, exclude=exclude)
        return new_dd_object(graph, name, meta, divisions=[None, None])

    def _describe_1d(
        self, data, split_every=False, percentiles=None, percentiles_method="default"
    ):
        if is_bool_dtype(data._meta):
            return self._describe_nonnumeric_1d(data, split_every=split_every)
        elif is_numeric_dtype(data._meta):
            return self._describe_numeric(
                data,
                split_every=split_every,
                percentiles=percentiles,
                percentiles_method=percentiles_method,
            )
        elif is_timedelta64_dtype(data._meta):
            return self._describe_numeric(
                data.dropna().astype("i8"),
                split_every=split_every,
                percentiles=percentiles,
                percentiles_method=percentiles_method,
                is_timedelta_column=True,
            )
        else:
            return self._describe_nonnumeric_1d(data, split_every=split_every)

    def _describe_numeric(
        self,
        data,
        split_every=False,
        percentiles=None,
        percentiles_method="default",
        is_timedelta_column=False,
    ):

        num = data._get_numeric_data()

        if data.ndim == 2 and len(num.columns) == 0:
            raise ValueError("DataFrame contains only non-numeric data.")
        elif data.ndim == 1 and data.dtype == "object":
            raise ValueError("Cannot compute ``describe`` on object dtype.")
        if percentiles is None:
            percentiles = [0.25, 0.5, 0.75]
        else:
            # always include the the 50%tle to calculate the median
            # unique removes duplicates and sorts quantiles
            percentiles = np.array(percentiles)
            percentiles = np.append(percentiles, 0.5)
            percentiles = np.unique(percentiles)
            percentiles = list(percentiles)
        stats = [
            num.count(split_every=split_every),
            num.mean(split_every=split_every),
            num.std(split_every=split_every),
            num.min(split_every=split_every),
            num.quantile(percentiles, method=percentiles_method),
            num.max(split_every=split_every),
        ]
        stats_names = [(s._name, 0) for s in stats]

        colname = data._meta.name if is_series_like(data._meta) else None

        name = "describe-numeric--" + tokenize(num, split_every)
        layer = {
            (name, 0): (
                methods.describe_numeric_aggregate,
                stats_names,
                colname,
                is_timedelta_column,
            )
        }
        graph = HighLevelGraph.from_collections(name, layer, dependencies=stats)
        meta = num._meta_nonempty.describe()
        return new_dd_object(graph, name, meta, divisions=[None, None])

    def _describe_nonnumeric_1d(self, data, split_every=False):
        vcounts = data.value_counts(split_every=split_every)
        count_nonzero = vcounts[vcounts != 0]
        count_unique = count_nonzero.size

        stats = [
            # nunique
            count_unique,
            # count
            data.count(split_every=split_every),
            # most common value
            vcounts._head(1, npartitions=1, compute=False, safe=False),
        ]

        if is_datetime64_any_dtype(data._meta):
            min_ts = data.dropna().astype("i8").min(split_every=split_every)
            max_ts = data.dropna().astype("i8").max(split_every=split_every)
            stats.extend([min_ts, max_ts])

        stats_names = [(s._name, 0) for s in stats]
        colname = data._meta.name

        name = "describe-nonnumeric-1d--" + tokenize(data, split_every)
        layer = {
            (name, 0): (methods.describe_nonnumeric_aggregate, stats_names, colname)
        }
        graph = HighLevelGraph.from_collections(name, layer, dependencies=stats)
        meta = data._meta_nonempty.describe()
        return new_dd_object(graph, name, meta, divisions=[None, None])

    def _cum_agg(
        self, op_name, chunk, aggregate, axis, skipna=True, chunk_kwargs=None, out=None
    ):
        """ Wrapper for cumulative operation """

        axis = self._validate_axis(axis)

        if axis == 1:
            name = "{0}{1}(axis=1)".format(self._token_prefix, op_name)
            result = self.map_partitions(
                chunk, token=name, **chunk_kwargs, preserve_partition_sizes=True
            )
            return handle_out(out, result)
        else:
            # cumulate each partitions
            name1 = "{0}{1}-map".format(self._token_prefix, op_name)
            cumpart = map_partitions(
                chunk, self, token=name1, meta=self, **chunk_kwargs
            )

            name2 = "{0}{1}-take-last".format(self._token_prefix, op_name)
            cumlast = map_partitions(
                _take_last,
                cumpart,
                skipna,
                meta=pd.Series([], dtype="float"),
                token=name2,
            )

            suffix = tokenize(self)
            name = "{0}{1}-{2}".format(self._token_prefix, op_name, suffix)
            cname = "{0}{1}-cum-last-{2}".format(self._token_prefix, op_name, suffix)

            # aggregate cumulated partisions and its previous last element
            layer = {}
            layer[(name, 0)] = (cumpart._name, 0)

            for i in range(1, self.npartitions):
                # store each cumulative step to graph to reduce computation
                if i == 1:
                    layer[(cname, i)] = (cumlast._name, i - 1)
                else:
                    # aggregate with previous cumulation results
                    layer[(cname, i)] = (
                        methods._cum_aggregate_apply,
                        aggregate,
                        (cname, i - 1),
                        (cumlast._name, i - 1),
                    )
                layer[(name, i)] = (aggregate, (cumpart._name, i), (cname, i))
            graph = HighLevelGraph.from_collections(
                name, layer, dependencies=[cumpart, cumlast]
            )
            result = new_dd_object(
                graph, name, chunk(self._meta), self.divisions, self.partition_sizes
            )
            return handle_out(out, result)

    @derived_from(pd.DataFrame)
    def cumsum(self, axis=None, skipna=True, dtype=None, out=None):
        return self._cum_agg(
            "cumsum",
            chunk=M.cumsum,
            aggregate=operator.add,
            axis=axis,
            skipna=skipna,
            chunk_kwargs=dict(axis=axis, skipna=skipna),
            out=out,
        )

    @derived_from(pd.DataFrame)
    def cumprod(self, axis=None, skipna=True, dtype=None, out=None):
        return self._cum_agg(
            "cumprod",
            chunk=M.cumprod,
            aggregate=operator.mul,
            axis=axis,
            skipna=skipna,
            chunk_kwargs=dict(axis=axis, skipna=skipna),
            out=out,
        )

    @derived_from(pd.DataFrame)
    def cummax(self, axis=None, skipna=True, out=None):
        return self._cum_agg(
            "cummax",
            chunk=M.cummax,
            aggregate=methods.cummax_aggregate,
            axis=axis,
            skipna=skipna,
            chunk_kwargs=dict(axis=axis, skipna=skipna),
            out=out,
        )

    @derived_from(pd.DataFrame)
    def cummin(self, axis=None, skipna=True, out=None):
        return self._cum_agg(
            "cummin",
            chunk=M.cummin,
            aggregate=methods.cummin_aggregate,
            axis=axis,
            skipna=skipna,
            chunk_kwargs=dict(axis=axis, skipna=skipna),
            out=out,
        )

    @derived_from(pd.DataFrame)
    def where(self, cond, other=np.nan):
        # cond and other may be dask instance,
        # passing map_partitions via keyword will not be aligned
        return map_partitions(
            M.where,
            self,
            cond,
            other,
            enforce_metadata=False,
            preserve_partition_sizes=True,
        )

    @derived_from(pd.DataFrame)
    def mask(self, cond, other=np.nan):
        return map_partitions(
            M.mask,
            self,
            cond,
            other,
            enforce_metadata=False,
            preserve_partition_sizes=True,
        )

    @derived_from(pd.DataFrame)
    def notnull(self):
        return self.map_partitions(
            M.notnull, enforce_metadata=False, preserve_partition_sizes=True
        )

    @derived_from(pd.DataFrame)
    def isnull(self):
        return self.map_partitions(
            M.isnull, enforce_metadata=False, preserve_partition_sizes=True
        )

    @derived_from(pd.DataFrame)
    def isna(self):
        if hasattr(pd, "isna"):
            return self.map_partitions(
                M.isna, enforce_metadata=False, preserve_partition_sizes=True
            )
        else:
            raise NotImplementedError(
                "Need more recent version of Pandas "
                "to support isna. "
                "Please use isnull instead."
            )

    @derived_from(pd.DataFrame)
    def isin(self, values):
        if is_dataframe_like(self._meta):
            # DataFrame.isin does weird alignment stuff
            bad_types = (_Frame, pd.Series, pd.DataFrame)
        else:
            bad_types = (_Frame,)
        if isinstance(values, bad_types):
            raise NotImplementedError("Passing a %r to `isin`" % typename(type(values)))
        meta = self._meta_nonempty.isin(values)
        # We wrap values in a delayed for two reasons:
        # - avoid serializing data in every task
        # - avoid cost of traversal of large list in optimizations
        return self.map_partitions(
            M.isin,
            delayed(values),
            meta=meta,
            enforce_metadata=False,
            preserve_partition_sizes=True,
        )

    @derived_from(pd.DataFrame)
    def astype(self, dtype):
        # XXX: Pandas will segfault for empty dataframes when setting
        # categorical dtypes. This operation isn't allowed currently anyway. We
        # get the metadata with a non-empty frame to throw the error instead of
        # segfaulting.
        if is_dataframe_like(self._meta) and is_categorical_dtype(dtype):
            meta = self._meta_nonempty.astype(dtype)
        else:
            meta = self._meta.astype(dtype)
        if hasattr(dtype, "items"):
            set_unknown = [
                k
                for k, v in dtype.items()
                if is_categorical_dtype(v) and getattr(v, "categories", None) is None
            ]
            meta = clear_known_categories(meta, cols=set_unknown)
        elif is_categorical_dtype(dtype) and getattr(dtype, "categories", None) is None:
            meta = clear_known_categories(meta)
        return self.map_partitions(
            M.astype,
            dtype=dtype,
            meta=meta,
            enforce_metadata=False,
            preserve_partition_sizes=True,
        )

    @derived_from(pd.Series)
    def append(self, other, interleave_partitions=False):
        # because DataFrame.append will override the method,
        # wrap by pd.Series.append docstring
        from .multi import concat

        if isinstance(other, (list, dict)):
            msg = "append doesn't support list or dict input"
            raise NotImplementedError(msg)

        return concat(
            [self, other], join="outer", interleave_partitions=interleave_partitions
        )

    @derived_from(pd.DataFrame)
    def align(self, other, join="outer", axis=None, fill_value=None):
        meta1, meta2 = _emulate(
            M.align, self, other, join, axis=axis, fill_value=fill_value
        )
        aligned = self.map_partitions(
            M.align,
            other,
            join=join,
            axis=axis,
            fill_value=fill_value,
            enforce_metadata=False,
        )

        from .multi import maybe_infer_partition_sizes

        if join == "left":
            out_size_guide = self
        elif join == "right":
            out_size_guide = other
        else:
            out_size_guide = None

        if axis in [1, "1", "columns"]:
            out_size_guides = (self, other)
        else:
            out_size_guides = (out_size_guide, out_size_guide)

        partition_sizes1 = maybe_infer_partition_sizes(
            aligned.divisions, out_size_guides[0]
        )
        partition_sizes2 = maybe_infer_partition_sizes(
            aligned.divisions, out_size_guides[1]
        )

        token = tokenize(self, other, join, axis, fill_value)

        name1 = "align1-" + token
        dsk1 = {
            (name1, i): (getitem, key, 0)
            for i, key in enumerate(aligned.__dask_keys__())
        }
        dsk1.update(aligned.dask)
        result1 = new_dd_object(
            dsk1, name1, meta1, aligned.divisions, partition_sizes=partition_sizes1
        )

        name2 = "align2-" + token
        dsk2 = {
            (name2, i): (getitem, key, 1)
            for i, key in enumerate(aligned.__dask_keys__())
        }
        dsk2.update(aligned.dask)
        result2 = new_dd_object(
            dsk2, name2, meta2, aligned.divisions, partition_sizes=partition_sizes2
        )

        return result1, result2

    @derived_from(pd.DataFrame)
    def combine(self, other, func, fill_value=None, overwrite=True):
        return self.map_partitions(
            M.combine, other, func, fill_value=fill_value, overwrite=overwrite
        )

    @derived_from(pd.DataFrame)
    def combine_first(self, other):
        return self.map_partitions(M.combine_first, other)

    @classmethod
    def _bind_operator_method(cls, name, op, original=pd.DataFrame):
        """ bind operator method like DataFrame.add to this class """
        raise NotImplementedError

    @derived_from(pd.DataFrame)
    def resample(self, rule, closed=None, label=None):
        from .tseries.resample import Resampler

        return Resampler(self, rule, closed=closed, label=label)

    @derived_from(pd.DataFrame)
    def first(self, offset):
        # Let pandas error on bad args
        self._meta_nonempty.first(offset)

        if not self.known_divisions:
            raise ValueError("`first` is not implemented for unknown divisions")

        offset = pd.tseries.frequencies.to_offset(offset)
        date = self.divisions[0] + offset
        end = self.loc._get_partitions(date)

        if PANDAS_GT_100:
            is_anchored = offset.is_anchored()
        else:
            is_anchored = offset.isAnchored()

        include_right = is_anchored or not hasattr(offset, "delta")

        if end == self.npartitions - 1:
            divs = self.divisions
        else:
            divs = self.divisions[: end + 1] + (date,)

        name = "first-" + tokenize(self, offset)
        dsk = {(name, i): (self._name, i) for i in range(end)}
        dsk[(name, end)] = (
            methods.boundary_slice,
            (self._name, end),
            None,
            date,
            include_right,
            True,
            "loc",
        )
        graph = HighLevelGraph.from_collections(name, dsk, dependencies=[self])
        return new_dd_object(graph, name, self, divs)  # TODO: partition_sizes

    @derived_from(pd.DataFrame)
    def last(self, offset):
        # Let pandas error on bad args
        self._meta_nonempty.first(offset)

        if not self.known_divisions:
            raise ValueError("`last` is not implemented for unknown divisions")

        offset = pd.tseries.frequencies.to_offset(offset)
        date = self.divisions[-1] - offset
        start = self.loc._get_partitions(date)

        if start == 0:
            divs = self.divisions
        else:
            divs = (date,) + self.divisions[start + 1 :]

        name = "last-" + tokenize(self, offset)
        dsk = {
            (name, i + 1): (self._name, j + 1)
            for i, j in enumerate(range(start, self.npartitions))
        }
        dsk[(name, 0)] = (
            methods.boundary_slice,
            (self._name, start),
            date,
            None,
            True,
            False,
            "loc",
        )
        graph = HighLevelGraph.from_collections(name, dsk, dependencies=[self])
        return new_dd_object(graph, name, self, divs)  # TODO: partition_sizes

    def nunique_approx(self, split_every=None):
        """Approximate number of unique rows.

        This method uses the HyperLogLog algorithm for cardinality
        estimation to compute the approximate number of unique rows.
        The approximate error is 0.406%.

        Parameters
        ----------
        split_every : int, optional
            Group partitions into groups of this size while performing a
            tree-reduction. If set to False, no tree-reduction will be used.
            Default is 8.

        Returns
        -------
        a float representing the approximate number of elements
        """
        from . import hyperloglog  # here to avoid circular import issues

        return aca(
            [self],
            chunk=hyperloglog.compute_hll_array,
            combine=hyperloglog.reduce_state,
            aggregate=hyperloglog.estimate_count,
            split_every=split_every,
            b=16,
            meta=float,
        )

    @property
    def values(self):
        """Return a dask.array of the values of this dataframe

        Warning: This creates a dask.array without precise shape information.
        Operations that depend on shape information, like slicing or reshaping,
        will not work.
        """
        return self.map_partitions(methods.values, preserve_partition_sizes=True)

    def _validate_chunks(self, arr, lengths):
        from dask.array.core import normalize_chunks

        if isinstance(lengths, Sequence):
            lengths = tuple(lengths)

            if len(lengths) != self.npartitions:
                raise ValueError(
                    "The number of items in 'lengths' does not match "
                    "the number of partitions. "
                    "{} != {}".format(len(lengths), self.npartitions)
                )
            if self.partition_sizes and self.partition_sizes != lengths:
                raise ValueError(
                    "The provided 'lengths' do not match "
                    "the existing partition sizes. "
                    "{} != {}".format(len(lengths), self.partition_sizes)
                )

            if self.ndim == 1:
                chunks = normalize_chunks((lengths,))
            else:
                chunks = normalize_chunks((lengths, (len(self.columns),)))

            return chunks
        elif lengths is not None:
            raise ValueError("Unexpected value for 'lengths': '{}'".format(lengths))

        return arr._chunks

    def _is_index_level_reference(self, key):
        """
        Test whether a key is an index level reference

        To be considered an index level reference, `key` must match the index name
        and must NOT match the name of any column (if a dataframe).
        """
        return (
            self.index.name is not None
            and not is_dask_collection(key)
            and (np.isscalar(key) or isinstance(key, tuple))
            and key == self.index.name
            and key not in getattr(self, "columns", ())
        )

    def _contains_index_name(self, columns_or_index):
        """
        Test whether the input contains a reference to the index of the DataFrame/Series
        """
        if isinstance(columns_or_index, list):
            return any(self._is_index_level_reference(n) for n in columns_or_index)
        else:
            return self._is_index_level_reference(columns_or_index)


def _raise_if_object_series(x, funcname):
    """
    Utility function to raise an error if an object column does not support
    a certain operation like `mean`.
    """
    if isinstance(x, Series) and hasattr(x, "dtype") and x.dtype == object:
        raise ValueError("`%s` not supported with object series" % funcname)


class Series(_Frame):
    """Parallel Pandas Series

    Do not use this class directly.  Instead use functions like
    ``dd.read_csv``, ``dd.read_parquet``, or ``dd.from_pandas``.

    Parameters
    ----------

    dsk: dict
        The dask graph to compute this Series
    _name: str
        The key prefix that specifies which keys in the dask comprise this
        particular Series
    meta: pandas.Series
        An empty ``pandas.Series`` with names, dtypes, and index matching the
        expected output.
    divisions: tuple of index values
        Values along which we partition our blocks on the index

    See Also
    --------
    dask.dataframe.DataFrame
    """

    _partition_type = pd.Series
    _is_partition_type = staticmethod(is_series_like)
    _token_prefix = "series-"
    _accessors = set()

    def __array_wrap__(self, array, context=None):
        if isinstance(context, tuple) and len(context) > 0:
            if isinstance(context[1][0], np.ndarray) and context[1][0].shape == ():
                index = None
            else:
                index = context[1][0].index

        return pd.Series(array, index=index, name=self.name)

    @property
    def name(self):
        return self._meta.name

    @name.setter
    def name(self, name):
        self._meta.name = name
        renamed = _rename_dask(self, name)
        # update myself
        self.dask = renamed.dask
        self._name = renamed._name

    @property
    def ndim(self):
        """ Return dimensionality """
        return 1

    @property
    def shape(self):
        """
        Return a tuple representing the dimensionality of a Series.

        The single element of the tuple is a Delayed result.

        Examples
        --------
        >>> series.shape  # doctest: +SKIP
        # (dd.Scalar<size-ag..., dtype=int64>,)
        """
        _len = self._len
        return (_len if _len is not None else self.size,)

    @property
    def dtype(self):
        """ Return data type """
        return self._meta.dtype

    @cache_readonly
    def dt(self):
        """ Namespace of datetime methods """
        return DatetimeAccessor(self)

    @cache_readonly
    def cat(self):
        return CategoricalAccessor(self)

    @cache_readonly
    def str(self):
        """ Namespace for string methods """
        return StringAccessor(self)

    def __dir__(self):
        o = set(dir(type(self)))
        o.update(self.__dict__)
        # Remove the `cat` and `str` accessors if not available. We can't
        # decide this statically for the `dt` accessor, as it works on
        # datetime-like things as well.
        for accessor in ["cat", "str"]:
            if not hasattr(self._meta, accessor):
                o.remove(accessor)
        return list(o)

    @property
    def nbytes(self):
        """ Number of bytes """
        return self.reduction(
            methods.nbytes, np.sum, token="nbytes", meta=int, split_every=False
        )

    def _repr_data(self):
        return _repr_data_series(self._meta, self._repr_divisions)

    def __repr__(self):
        """ have to overwrite footer """
        if self.name is not None:
            footer = "Name: {name}, dtype: {dtype}".format(
                name=self.name, dtype=self.dtype
            )
        else:
            footer = "dtype: {dtype}".format(dtype=self.dtype)

        return """Dask {klass} Structure:
{data}
{footer}
Dask Name: {name}, {task} tasks""".format(
            klass=self.__class__.__name__,
            data=self.to_string(),
            footer=footer,
            name=key_split(self._name),
            task=len(self.dask),
        )

    def rename(self, index=None, inplace=False, sorted_index=False):
        """Alter Series index labels or name

        Function / dict values must be unique (1-to-1). Labels not contained in
        a dict / Series will be left as-is. Extra labels listed don't throw an
        error.

        Alternatively, change ``Series.name`` with a scalar value.

        Parameters
        ----------
        index : scalar, hashable sequence, dict-like or callable, optional
            If dict-like or callable, the transformation is applied to the
            index. Scalar or hashable sequence-like will alter the
            ``Series.name`` attribute.
        inplace : boolean, default False
            Whether to return a new Series or modify this one inplace.
        sorted_index : bool, default False
            If true, the output ``Series`` will have known divisions inferred
            from the input series and the transformation. Ignored for
            non-callable/dict-like ``index`` or when the input series has
            unknown divisions. Note that this may only be set to ``True`` if
            you know that the transformed index is monotonically increasing. Dask
            will check that transformed divisions are monotonic, but cannot
            check all the values between divisions, so incorrectly setting this
            can result in bugs.

        Returns
        -------
        renamed : Series

        See Also
        --------
        pandas.Series.rename
        """
        from pandas.api.types import is_scalar, is_dict_like, is_list_like
        import dask.dataframe as dd

        if is_scalar(index) or (
            is_list_like(index)
            and not is_dict_like(index)
            and not isinstance(index, dd.Series)
        ):
            res = self if inplace else self.copy()
            res.name = index
        else:
            res = self.map_partitions(
                M.rename, index, enforce_metadata=False, preserve_partition_sizes=True
            )
            if self.known_divisions:
                if sorted_index and (callable(index) or is_dict_like(index)):
                    old = pd.Series(range(self.npartitions + 1), index=self.divisions)
                    new = old.rename(index).index
                    if not new.is_monotonic_increasing:
                        msg = (
                            "sorted_index=True, but the transformed index "
                            "isn't monotonic_increasing"
                        )
                        raise ValueError(msg)
                    res.divisions = tuple(methods.tolist(new))
                else:
                    res = res.clear_divisions()
            if inplace:
                self.dask = res.dask
                self._name = res._name
                self.divisions = res.divisions
                self._meta = res._meta
                self.partition_sizes = res.partition_sizes
                res = self
        return res

    @derived_from(pd.Series)
    def round(self, decimals=0):
        return elemwise(M.round, self, decimals)

    @derived_from(pd.DataFrame)
    def to_timestamp(self, freq=None, how="start", axis=0):
        df = elemwise(M.to_timestamp, self, freq, how, axis)
        df.divisions = tuple(pd.Index(self.divisions).to_timestamp())
        return df

    def quantile(self, q=0.5, method="default"):
        """Approximate quantiles of Series

        Parameters
        ----------
        q : list/array of floats, default 0.5 (50%)
            Iterable of numbers ranging from 0 to 1 for the desired quantiles
        method : {'default', 'tdigest', 'dask'}, optional
            What method to use. By default will use dask's internal custom
            algorithm (``'dask'``).  If set to ``'tdigest'`` will use tdigest
            for floats and ints and fallback to the ``'dask'`` otherwise.
        """
        return quantile(self, q, method=method)

    def _repartition_quantiles(self, npartitions, upsample=1.0):
        """Approximate quantiles of Series used for repartitioning"""
        from .partitionquantiles import partition_quantiles

        return partition_quantiles(self, npartitions, upsample=upsample)

    # def __getitem__(self, key):
    #     if isinstance(key, Series):
    #         return map_partitions(operator.getitem, self, key, meta=self._meta)
    #     elif self.partition_sizes and isinstance(key, (slice, list)):
    #         pass
    #     raise NotImplementedError(
    #         "Series getitem in only supported for other series objects "
    #         "with matching partition structure"
    #     )

    @derived_from(pd.DataFrame)
    def _get_numeric_data(self, how="any", subset=None):
        return self

    @derived_from(pd.Series)
    def iteritems(self):
        for i in range(self.npartitions):
            s = self.get_partition(i).compute()
            for item in s.iteritems():
                yield item

    @derived_from(pd.Series)
    def __iter__(self):
        for i in range(self.npartitions):
            s = self.get_partition(i).compute()
            for row in s:
                yield row

    @classmethod
    def _validate_axis(cls, axis=0):
        if axis not in (0, "index", None):
            raise ValueError("No axis named {0}".format(axis))
        # convert to numeric axis
        return {None: 0, "index": 0}.get(axis, axis)

    @derived_from(pd.Series)
    def groupby(self, by=None, **kwargs):
        from dask.dataframe.groupby import SeriesGroupBy

        return SeriesGroupBy(self, by=by, **kwargs)

    @derived_from(pd.Series)
    def count(self, split_every=False):
        return super().count(split_every=split_every)

    @derived_from(pd.Series)
    def mode(self, dropna=True, split_every=False):
        return super().mode(dropna=dropna, split_every=split_every)

    @derived_from(pd.Series)
    def explode(self):
        meta = self._meta.explode()
        return self.map_partitions(M.explode, meta=meta, enforce_metadata=False)

    def unique(self, split_every=None, split_out=1):
        """
        Return Series of unique values in the object. Includes NA values.

        Returns
        -------
        uniques : Series
        """
        return aca(
            self,
            chunk=methods.unique,
            aggregate=methods.unique,
            meta=self._meta,
            token="unique",
            split_every=split_every,
            series_name=self.name,
            split_out=split_out,
        )

    @derived_from(pd.Series)
    def nunique(self, split_every=None):
        return self.drop_duplicates(split_every=split_every).count()

    @derived_from(pd.Series)
    def value_counts(
        self, sort=None, ascending=False, dropna=None, split_every=None, split_out=1
    ):
        """
        Note: dropna is only supported in pandas >= 1.1.0, in which case it defaults to
        True.
        """
        kwargs = {"sort": sort, "ascending": ascending}
        if dropna is not None:
            if not PANDAS_GT_110:
                raise NotImplementedError(
                    "dropna is not a valid argument for dask.dataframe.value_counts "
                    f"if pandas < 1.1.0. Pandas version is {pd.__version__}"
                )
            kwargs["dropna"] = dropna

        return aca(
            self,
            chunk=M.value_counts,
            aggregate=methods.value_counts_aggregate,
            combine=methods.value_counts_combine,
            meta=self._meta.value_counts(),
            token="value-counts",
            split_every=split_every,
            split_out=split_out,
            split_out_setup=split_out_on_index,
            **kwargs,
        )

    @derived_from(pd.Series)
    def nlargest(self, n=5, split_every=None):
        return aca(
            self,
            chunk=M.nlargest,
            aggregate=M.nlargest,
            meta=self._meta,
            token="series-nlargest",
            split_every=split_every,
            n=n,
        )

    @derived_from(pd.Series)
    def nsmallest(self, n=5, split_every=None):
        return aca(
            self,
            chunk=M.nsmallest,
            aggregate=M.nsmallest,
            meta=self._meta,
            token="series-nsmallest",
            split_every=split_every,
            n=n,
        )

    @derived_from(pd.Series)
    def isin(self, values):
        # Added just to get the different docstring for Series
        return super().isin(values)

    @insert_meta_param_description(pad=12)
    @derived_from(pd.Series)
    def map(self, arg, na_action=None, meta=no_default):
        if is_series_like(arg) and is_dask_collection(arg):
            return series_map(self, arg)
        if not (
            isinstance(arg, dict)
            or callable(arg)
            or is_series_like(arg)
            and not is_dask_collection(arg)
        ):
            raise TypeError(
                "arg must be pandas.Series, dict or callable."
                " Got {0}".format(type(arg))
            )
        name = "map-" + tokenize(self, arg, na_action)
        dsk = {
            (name, i): (M.map, k, arg, na_action)
            for i, k in enumerate(self.__dask_keys__())
        }
        graph = HighLevelGraph.from_collections(name, dsk, dependencies=[self])
        if meta is no_default:
            meta = _emulate(M.map, self, arg, na_action=na_action, udf=True)
        else:
            meta = make_meta(meta, index=getattr(make_meta(self), "index", None))

        return type(self)(graph, name, meta, self.divisions, self.partition_sizes)

    @derived_from(pd.Series)
    def dropna(self):
        return self.map_partitions(M.dropna, enforce_metadata=False)

    @derived_from(pd.Series)
    def between(self, left, right, inclusive=True):
        return self.map_partitions(
            M.between, left=left, right=right, inclusive=inclusive
        )

    @derived_from(pd.Series)
    def clip(self, lower=None, upper=None, out=None):
        if out is not None:
            raise ValueError("'out' must be None")
        # np.clip may pass out
        return self.map_partitions(
            M.clip, lower=lower, upper=upper, enforce_metadata=False
        )

    @derived_from(pd.Series)
    def clip_lower(self, threshold):
        return self.map_partitions(
            M.clip_lower, threshold=threshold, enforce_metadata=False
        )

    @derived_from(pd.Series)
    def clip_upper(self, threshold):
        return self.map_partitions(
            M.clip_upper, threshold=threshold, enforce_metadata=False
        )

    @derived_from(pd.Series)
    def align(self, other, join="outer", axis=None, fill_value=None):
        return super().align(other, join=join, axis=axis, fill_value=fill_value)

    @derived_from(pd.Series)
    def combine(self, other, func, fill_value=None):
        return self.map_partitions(M.combine, other, func, fill_value=fill_value)

    @derived_from(pd.Series)
    def squeeze(self):
        return self

    @derived_from(pd.Series)
    def combine_first(self, other):
        return self.map_partitions(M.combine_first, other)

    def to_bag(self, index=False):
        """ Create a Dask Bag from a Series """
        from .io import to_bag

        return to_bag(self, index)

    @derived_from(pd.Series)
    def to_frame(self, name=None):
        return self.map_partitions(
            M.to_frame,
            name,
            meta=self._meta.to_frame(name),
            preserve_partition_sizes=True,
        )

    @derived_from(pd.Series)
    def to_string(self, max_rows=5):
        # option_context doesn't affect
        return self._repr_data().to_string(max_rows=max_rows)

    @classmethod
    def _bind_operator_method(cls, name, op, original=pd.Series):
        """ bind operator method like Series.add to this class """

        def meth(self, other, level=None, fill_value=None, axis=0):
            if level is not None:
                raise NotImplementedError("level must be None")
            axis = self._validate_axis(axis)
            meta = _emulate(op, self, other, axis=axis, fill_value=fill_value)
            return map_partitions(
                op, self, other, meta=meta, axis=axis, fill_value=fill_value
            )

        meth.__name__ = name
        setattr(cls, name, derived_from(original)(meth))

    @classmethod
    def _bind_comparison_method(cls, name, comparison, original=pd.Series):
        """ bind comparison method like Series.eq to this class """

        def meth(self, other, level=None, fill_value=None, axis=0):
            if level is not None:
                raise NotImplementedError("level must be None")
            axis = self._validate_axis(axis)
            if fill_value is None:
                return elemwise(comparison, self, other, axis=axis)
            else:
                op = partial(comparison, fill_value=fill_value)
                return elemwise(op, self, other, axis=axis)

        meth.__name__ = name
        setattr(cls, name, derived_from(original)(meth))

    @insert_meta_param_description(pad=12)
    def apply(self, func, convert_dtype=True, meta=no_default, args=(), **kwds):
        """Parallel version of pandas.Series.apply

        Parameters
        ----------
        func : function
            Function to apply
        convert_dtype : boolean, default True
            Try to find better dtype for elementwise function results.
            If False, leave as dtype=object.
        $META
        args : tuple
            Positional arguments to pass to function in addition to the value.

        Additional keyword arguments will be passed as keywords to the function.

        Returns
        -------
        applied : Series or DataFrame if func returns a Series.

        Examples
        --------
        >>> import dask.dataframe as dd
        >>> s = pd.Series(range(5), name='x')
        >>> ds = dd.from_pandas(s, npartitions=2)

        Apply a function elementwise across the Series, passing in extra
        arguments in ``args`` and ``kwargs``:

        >>> def myadd(x, a, b=1):
        ...     return x + a + b
        >>> res = ds.apply(myadd, args=(2,), b=1.5)  # doctest: +SKIP

        By default, dask tries to infer the output metadata by running your
        provided function on some fake data. This works well in many cases, but
        can sometimes be expensive, or even fail. To avoid this, you can
        manually specify the output metadata with the ``meta`` keyword. This
        can be specified in many forms, for more information see
        ``dask.dataframe.utils.make_meta``.

        Here we specify the output is a Series with name ``'x'``, and dtype
        ``float64``:

        >>> res = ds.apply(myadd, args=(2,), b=1.5, meta=('x', 'f8'))

        In the case where the metadata doesn't change, you can also pass in
        the object itself directly:

        >>> res = ds.apply(lambda x: x + 1, meta=ds)

        See Also
        --------
        dask.Series.map_partitions
        """
        if meta is no_default:
            meta = _emulate(
                M.apply,
                self._meta_nonempty,
                func,
                convert_dtype=convert_dtype,
                args=args,
                udf=True,
                **kwds,
            )
            warnings.warn(meta_warning(meta))

        return map_partitions(
            M.apply,
            self,
            func,
            convert_dtype,
            args,
            meta=meta,
            preserve_partition_sizes=True,
            **kwds,
        )

    @derived_from(pd.Series)
    def cov(self, other, min_periods=None, split_every=False):
        from .multi import concat

        if not isinstance(other, Series):
            raise TypeError("other must be a dask.dataframe.Series")
        df = concat([self, other], axis=1)
        return cov_corr(df, min_periods, scalar=True, split_every=split_every)

    @derived_from(pd.Series)
    def corr(self, other, method="pearson", min_periods=None, split_every=False):
        from .multi import concat

        if not isinstance(other, Series):
            raise TypeError("other must be a dask.dataframe.Series")
        if method != "pearson":
            raise NotImplementedError("Only Pearson correlation has been implemented")
        df = concat([self, other], axis=1)
        return cov_corr(
            df, min_periods, corr=True, scalar=True, split_every=split_every
        )

    @derived_from(pd.Series)
    def autocorr(self, lag=1, split_every=False):
        if not isinstance(lag, Integral):
            raise TypeError("lag must be an integer")
        return self.corr(self if lag == 0 else self.shift(lag), split_every=split_every)

    @derived_from(pd.Series)
    def memory_usage(self, index=True, deep=False):
        result = self.map_partitions(
            M.memory_usage, index=index, deep=deep, enforce_metadata=False
        )
        return delayed(sum)(result.to_delayed())

    def __divmod__(self, other):
        res1 = self // other
        res2 = self % other
        return res1, res2

    def __rdivmod__(self, other):
        res1 = other // self
        res2 = other % self
        return res1, res2


class Index(Series):

    _partition_type = pd.Index
    _is_partition_type = staticmethod(is_index_like)
    _token_prefix = "index-"
    _accessors = set()

    _dt_attributes = {
        "nanosecond",
        "microsecond",
        "millisecond",
        "dayofyear",
        "minute",
        "hour",
        "day",
        "dayofweek",
        "second",
        "week",
        "weekday",
        "weekofyear",
        "month",
        "quarter",
        "year",
    }

    _cat_attributes = {
        "known",
        "as_known",
        "as_unknown",
        "add_categories",
        "categories",
        "remove_categories",
        "reorder_categories",
        "as_ordered",
        "codes",
        "remove_unused_categories",
        "set_categories",
        "as_unordered",
        "ordered",
        "rename_categories",
    }

    def __getattr__(self, key):
        if is_categorical_dtype(self.dtype) and key in self._cat_attributes:
            return getattr(self.cat, key)
        elif key in self._dt_attributes:
            return getattr(self.dt, key)
        raise AttributeError("'Index' object has no attribute %r" % key)

    def __dir__(self):
        out = super().__dir__()
        out.extend(self._dt_attributes)
        if is_categorical_dtype(self.dtype):
            out.extend(self._cat_attributes)
        return out

    @property
    def index(self):
        msg = "'{0}' object has no attribute 'index'"
        raise AttributeError(msg.format(self.__class__.__name__))

    def __array_wrap__(self, array, context=None):
        return pd.Index(array, name=self.name)

    def head(self, n=5, compute=True):
        """First n items of the Index.

        Caveat, this only checks the first partition.
        """
        name = "head-%d-%s" % (n, self._name)
        if self.partition_sizes:
            num = n
            idx = 0
            partition_sizes = []
            while num > 0 and idx < self.npartitions:
                cur = self.partition_sizes[idx]
                if cur >= num:
                    partition_sizes.append(num)
                    num = 0
                    break
                else:
                    partition_sizes.append(cur)
                    num -= cur
                idx += 1

            dsk = {(name, i): (lambda x: x, (self._name, i)) for i in range(idx)}
            dsk[(name, idx)] = (
                operator.getitem,
                (self._name, idx),
                slice(0, partition_sizes[-1]),
            )
            graph = HighLevelGraph.from_collections(name, dsk, dependencies=[self])

            result = new_dd_object(
                graph, name, self._meta, self.divisions[:2], partition_sizes
            )

        else:
            dsk = {(name, 0): (operator.getitem, (self._name, 0), slice(0, n))}
            graph = HighLevelGraph.from_collections(name, dsk, dependencies=[self])

            result = new_dd_object(graph, name, self._meta, self.divisions[:2])

        if compute:
            result = result.compute()
        return result

    @derived_from(pd.Index)
    def max(self, split_every=False):
        return self.reduction(
            M.max,
            meta=self._meta_nonempty.max(),
            token=self._token_prefix + "max",
            split_every=split_every,
        )

    @derived_from(pd.Index)
    def min(self, split_every=False):
        return self.reduction(
            M.min,
            meta=self._meta_nonempty.min(),
            token=self._token_prefix + "min",
            split_every=split_every,
        )

    def count(self, split_every=False):
        return self.reduction(
            methods.index_count,
            np.sum,
            token="index-count",
            meta=int,
            split_every=split_every,
        )

    @derived_from(pd.Index)
    def shift(self, periods=1, freq=None):
        if isinstance(self._meta, pd.PeriodIndex):
            if freq is not None:
                raise ValueError("PeriodIndex doesn't accept `freq` argument")
            meta = self._meta_nonempty.shift(periods)
            out = self.map_partitions(
                M.shift, periods, meta=meta, token="shift", transform_divisions=False
            )
        else:
            # Pandas will raise for other index types that don't implement shift
            meta = self._meta_nonempty.shift(periods, freq=freq)
            out = self.map_partitions(
                M.shift,
                periods,
                token="shift",
                meta=meta,
                freq=freq,
                transform_divisions=False,
            )
        if freq is None:
            freq = meta.freq
        return maybe_shift_divisions(out, periods, freq=freq)

    @derived_from(pd.Index)
    def to_series(self):
        return self.map_partitions(M.to_series, meta=self._meta.to_series())

    @derived_from(pd.Index, ua_args=["index"])
    def to_frame(self, index=True, name=None):
        if not index:
            raise NotImplementedError()

        return self.map_partitions(
            M.to_frame, index, name, meta=self._meta.to_frame(index, name)
        )

    @insert_meta_param_description(pad=12)
    @derived_from(pd.Index)
    def map(self, arg, na_action=None, meta=no_default, is_monotonic=False):
        """
        Note that this method clears any known divisions.

        If your mapping function is monotonically increasing then use `is_monotonic`
        to apply the maping function to the old divisions and assign the new
        divisions to the output.

        """
        applied = super().map(arg, na_action=na_action, meta=meta)
        if is_monotonic and self.known_divisions:
            applied.divisions = tuple(
                pd.Series(self.divisions).map(arg, na_action=na_action)
            )
        else:
            applied = applied.clear_divisions()
        return applied


class DataFrame(_Frame):
    """
    Parallel Pandas DataFrame

    Do not use this class directly.  Instead use functions like
    ``dd.read_csv``, ``dd.read_parquet``, or ``dd.from_pandas``.

    Parameters
    ----------
    dsk: dict
        The dask graph to compute this DataFrame
    name: str
        The key prefix that specifies which keys in the dask comprise this
        particular DataFrame
    meta: pandas.DataFrame
        An empty ``pandas.DataFrame`` with names, dtypes, and index matching
        the expected output.
    divisions: tuple of index values
        Values along which we partition our blocks on the index
    """

    _partition_type = pd.DataFrame
    _is_partition_type = staticmethod(is_dataframe_like)
    _token_prefix = "dataframe-"
    _accessors = set()

    def __array_wrap__(self, array, context=None):
        if isinstance(context, tuple) and len(context) > 0:
            if isinstance(context[1][0], np.ndarray) and context[1][0].shape == ():
                index = None
            else:
                index = context[1][0].index

        return pd.DataFrame(array, index=index, columns=self.columns)

    @property
    def columns(self):
        return self._meta.columns

    @columns.setter
    def columns(self, columns):
        renamed = _rename_dask(self, columns)
        self._meta = renamed._meta
        self._name = renamed._name
        self.dask = renamed.dask

    def __len__(self):
        _len = getattr(self, "_len", None)
        if _len is not None:
            return _len
        try:
            s = self.iloc[:, 0]
        except IndexError:
            return super().__len__()
        else:
            return len(s)

    def __contains__(self, key):
        return key in self._meta

    @property
    def empty(self):
        raise NotImplementedError(
            "Checking whether a Dask DataFrame has any rows may be expensive. "
            "However, checking the number of columns is fast. "
            "Depending on which of these results you need, use either "
            "`len(df.index) == 0` or `len(df.columns) == 0`"
        )

<<<<<<< HEAD
=======
    def __getitem__(self, key):
        name = "getitem-%s" % tokenize(self, key)
        if np.isscalar(key) or isinstance(key, (tuple, str)):

            if isinstance(self._meta.index, (pd.DatetimeIndex, pd.PeriodIndex)):
                if key not in self._meta.columns:
                    return self.loc[key]

            # error is raised from pandas
            meta = self._meta[_extract_meta(key)]
            dsk = partitionwise_graph(operator.getitem, name, self, key)
            graph = HighLevelGraph.from_collections(name, dsk, dependencies=[self])
            return new_dd_object(graph, name, meta, self.divisions)
        elif isinstance(key, slice):
            from pandas.api.types import is_float_dtype

            is_integer_slice = any(
                isinstance(i, Integral) for i in (key.start, key.step, key.stop)
            )
            # Slicing with integer labels is always iloc based except for a
            # float indexer for some reason
            if is_integer_slice and not is_float_dtype(self.index.dtype):
                # NOTE: this always fails currently, as iloc is mostly
                # unsupported, but we call it anyway here for future-proofing
                # and error-attribution purposes
                return self.iloc[key]
            else:
                return self.loc[key]

        if isinstance(key, (np.ndarray, list)) or (
            not is_dask_collection(key) and (is_series_like(key) or is_index_like(key))
        ):
            # error is raised from pandas
            meta = self._meta[_extract_meta(key)]

            dsk = partitionwise_graph(operator.getitem, name, self, key)
            graph = HighLevelGraph.from_collections(name, dsk, dependencies=[self])
            return new_dd_object(graph, name, meta, self.divisions)
        if isinstance(key, Series):
            # do not perform dummy calculation, as columns will not be changed.
            #
            if self.divisions != key.divisions:
                from .multi import _maybe_align_partitions

                self, key = _maybe_align_partitions([self, key])
            dsk = partitionwise_graph(operator.getitem, name, self, key)
            graph = HighLevelGraph.from_collections(name, dsk, dependencies=[self, key])
            return new_dd_object(graph, name, self, self.divisions)
        if isinstance(key, DataFrame):
            return self.where(key, np.nan)

        raise NotImplementedError(key)

>>>>>>> 2d7a3dfd
    def __setitem__(self, key, value):
        if isinstance(key, (tuple, list)) and isinstance(value, DataFrame):
            df = self.assign(**{k: value[c] for k, c in zip(key, value.columns)})

        elif isinstance(key, pd.Index) and not isinstance(value, DataFrame):
            key = list(key)
            df = self.assign(**{k: value for k in key})
        elif is_dataframe_like(key) or isinstance(key, DataFrame):
            df = self.where(~key, value)
        elif not isinstance(key, str):
            raise NotImplementedError(f"Item assignment with {type(key)} not supported")
        else:
            df = self.assign(**{key: value})

        self.dask = df.dask
        self._name = df._name
        self._meta = df._meta
        self.divisions = df.divisions

    def __delitem__(self, key):
        result = self.drop([key], axis=1)
        self.dask = result.dask
        self._name = result._name
        self._meta = result._meta

    def __setattr__(self, key, value):
        try:
            columns = object.__getattribute__(self, "_meta").columns
        except AttributeError:
            columns = ()

        if key in columns:
            self[key] = value
        else:
            object.__setattr__(self, key, value)

    def __getattr__(self, key):
        if key in self.columns:
            return self[key]
        else:
            raise AttributeError("'DataFrame' object has no attribute %r" % key)

    def __dir__(self):
        o = set(dir(type(self)))
        o.update(self.__dict__)
        o.update(c for c in self.columns if (isinstance(c, str) and c.isidentifier()))
        return list(o)

    def __iter__(self):
        return iter(self._meta)

    def _ipython_key_completions_(self):
        return methods.tolist(self.columns)

    @property
    def ndim(self):
        """ Return dimensionality """
        return 2

    @property
    def shape(self):
        """
        Return a tuple representing the dimensionality of the DataFrame.

        The number of rows is a Delayed result. The number of columns
        is a concrete integer.

        Examples
        --------
        >>> df.size  # doctest: +SKIP
        (Delayed('int-07f06075-5ecc-4d77-817e-63c69a9188a8'), 2)
        """
        col_size = len(self.columns)
        _len = self._len
        if _len is not None:
            row_size = _len
        else:
            if col_size == 0:
                return (self.index.shape[0], 0)
            row_size = delayed(int)(self.size / col_size)
        return (row_size, col_size)

    @property
    def dtypes(self):
        """ Return data types """
        return self._meta.dtypes

    @derived_from(pd.DataFrame)
    def get_dtype_counts(self):
        return self._meta.get_dtype_counts()

    @derived_from(pd.DataFrame)
    def get_ftype_counts(self):
        return self._meta.get_ftype_counts()

    @derived_from(pd.DataFrame)
    def select_dtypes(self, include=None, exclude=None):
        cs = self._meta.select_dtypes(include=include, exclude=exclude).columns
        return self[list(cs)]

    def set_index(
        self,
        other,
        drop=True,
        sorted=False,
        npartitions=None,
        divisions=None,
        inplace=False,
        **kwargs,
    ):
        """Set the DataFrame index (row labels) using an existing column.

        This realigns the dataset to be sorted by a new column. This can have a
        significant impact on performance, because joins, groupbys, lookups, etc.
        are all much faster on that column. However, this performance increase
        comes with a cost, sorting a parallel dataset requires expensive shuffles.
        Often we ``set_index`` once directly after data ingest and filtering and
        then perform many cheap computations off of the sorted dataset.

        This function operates exactly like ``pandas.set_index`` except with
        different performance costs (dask dataframe ``set_index`` is much more expensive).
        Under normal operation this function does an initial pass over the index column
        to compute approximate qunatiles to serve as future divisions. It then passes
        over the data a second time, splitting up each input partition into several
        pieces and sharing those pieces to all of the output partitions now in
        sorted order.

        In some cases we can alleviate those costs, for example if your dataset is
        sorted already then we can avoid making many small pieces or if you know
        good values to split the new index column then we can avoid the initial
        pass over the data. For example if your new index is a datetime index and
        your data is already sorted by day then this entire operation can be done
        for free. You can control these options with the following parameters.

        Parameters
        ----------
        other: string or Dask Series
        drop: boolean, default True
            Delete column to be used as the new index.
        sorted: bool, optional
            If the index column is already sorted in increasing order.
            Defaults to False
        npartitions: int, None, or 'auto'
            The ideal number of output partitions. If None, use the same as
            the input. If 'auto' then decide by memory use.
        divisions: list, optional
            Known values on which to separate index values of the partitions.
            See https://docs.dask.org/en/latest/dataframe-design.html#partitions
            Defaults to computing this with a single pass over the data. Note
            that if ``sorted=True``, specified divisions are assumed to match
            the existing partitions in the data. If ``sorted=False``, you should
            leave divisions empty and call ``repartition`` after ``set_index``.
        inplace: bool, optional
            Modifying the DataFrame in place is not supported by Dask.
            Defaults to False.
        shuffle: string, 'disk' or 'tasks', optional
            Either ``'disk'`` for single-node operation or ``'tasks'`` for
            distributed operation.  Will be inferred by your current scheduler.
        compute: bool, default False
            Whether or not to trigger an immediate computation. Defaults to False.
            Note, that even if you set ``compute=False``, an immediate computation
            will still be triggered if ``divisions`` is ``None``.
        partition_size: int, optional
            Desired size of each partitions in bytes.
            Only used when ``npartition='auto'``

        Examples
        --------
        >>> df2 = df.set_index('x')  # doctest: +SKIP
        >>> df2 = df.set_index(d.x)  # doctest: +SKIP
        >>> df2 = df.set_index(d.timestamp, sorted=True)  # doctest: +SKIP

        A common case is when we have a datetime column that we know to be
        sorted and is cleanly divided by day.  We can set this index for free
        by specifying both that the column is pre-sorted and the particular
        divisions along which is is separated

        >>> import pandas as pd
        >>> divisions = pd.date_range('2000', '2010', freq='1D')
        >>> df2 = df.set_index('timestamp', sorted=True, divisions=divisions)  # doctest: +SKIP
        """
        if inplace:
            raise NotImplementedError("The inplace= keyword is not supported")
        pre_sorted = sorted
        del sorted

        if divisions is not None:
            check_divisions(divisions)

        if pre_sorted:
            from .shuffle import set_sorted_index

            return set_sorted_index(
                self, other, drop=drop, divisions=divisions, **kwargs
            )
        else:
            from .shuffle import set_index

            return set_index(
                self,
                other,
                drop=drop,
                npartitions=npartitions,
                divisions=divisions,
                **kwargs,
            )

    @derived_from(pd.DataFrame)
    def pop(self, item):
        out = self[item]
        del self[item]
        return out

    @derived_from(pd.DataFrame)
    def nlargest(self, n=5, columns=None, split_every=None):
        token = "dataframe-nlargest"
        return aca(
            self,
            chunk=M.nlargest,
            aggregate=M.nlargest,
            meta=self._meta,
            token=token,
            split_every=split_every,
            n=n,
            columns=columns,
        )

    @derived_from(pd.DataFrame)
    def nsmallest(self, n=5, columns=None, split_every=None):
        token = "dataframe-nsmallest"
        return aca(
            self,
            chunk=M.nsmallest,
            aggregate=M.nsmallest,
            meta=self._meta,
            token=token,
            split_every=split_every,
            n=n,
            columns=columns,
        )

    @derived_from(pd.DataFrame)
    def groupby(self, by=None, **kwargs):
        from dask.dataframe.groupby import DataFrameGroupBy

        return DataFrameGroupBy(self, by=by, **kwargs)

    @wraps(categorize)
    def categorize(self, columns=None, index=None, split_every=None, **kwargs):
        return categorize(
            self, columns=columns, index=index, split_every=split_every, **kwargs
        )

    @derived_from(pd.DataFrame)
    def assign(self, **kwargs):
        for k, v in kwargs.items():
            if not (
                isinstance(v, Scalar)
                or is_series_like(v)
                or callable(v)
                or pd.api.types.is_scalar(v)
                or is_index_like(v)
                or isinstance(v, Array)
                or isinstance(v, np.ndarray)
            ):
                raise TypeError(
                    "Column assignment doesn't support type "
                    "{0}".format(typename(type(v)))
                )
            if callable(v):
                kwargs[k] = v(self)

            if isinstance(v, Array):
                from .io import series_from_dask_array
                kwargs[k] = series_from_dask_array(v, index=self.index)
            elif isinstance(v, np.ndarray):
                if not self.partition_sizes:
                    ValueError("Can't assign a numpy array to a DataFrame without knowing the latter's partition_sizes")
                from dask.array import from_array
                darr = from_array(v, chunks=(self.partition_sizes,))
                from .io import series_from_dask_array
                kwargs[k] = series_from_dask_array(darr, index=self.index)

        pairs = list(sum(kwargs.items(), ()))

        # Figure out columns of the output
        df2 = self._meta_nonempty.assign(**_extract_meta(kwargs, nonempty=True))
        return elemwise(methods.assign, self, *pairs, meta=df2)

    @derived_from(pd.DataFrame, ua_args=["index"])
    def rename(self, index=None, columns=None):
        if index is not None:
            raise ValueError("Cannot rename index.")

        # *args here is index, columns but columns arg is already used
        return self.map_partitions(M.rename, None, columns=columns)

    def query(self, expr, **kwargs):
        """Filter dataframe with complex expression

        Blocked version of pd.DataFrame.query

        This is like the sequential version except that this will also happen
        in many threads.  This may conflict with ``numexpr`` which will use
        multiple threads itself.  We recommend that you set numexpr to use a
        single thread

            import numexpr
            numexpr.set_num_threads(1)

        See also
        --------
        pandas.DataFrame.query
        """
        return self.map_partitions(M.query, expr, **kwargs)

    @derived_from(pd.DataFrame)
    def eval(self, expr, inplace=None, **kwargs):
        if inplace is None:
            inplace = False
        if "=" in expr and inplace in (True, None):
            raise NotImplementedError(
                "Inplace eval not supported. Please use inplace=False"
            )
        meta = self._meta.eval(expr, inplace=inplace, **kwargs)
        return self.map_partitions(M.eval, expr, meta=meta, inplace=inplace, **kwargs)

    @derived_from(pd.DataFrame)
    def dropna(self, how="any", subset=None, thresh=None):
        return self.map_partitions(
            M.dropna, how=how, subset=subset, thresh=thresh, enforce_metadata=False
        )

    @derived_from(pd.DataFrame)
    def clip(self, lower=None, upper=None, out=None):
        if out is not None:
            raise ValueError("'out' must be None")
        return self.map_partitions(
            M.clip, lower=lower, upper=upper, enforce_metadata=False
        )

    @derived_from(pd.DataFrame)
    def clip_lower(self, threshold):
        return self.map_partitions(
            M.clip_lower, threshold=threshold, enforce_metadata=False
        )

    @derived_from(pd.DataFrame)
    def clip_upper(self, threshold):
        return self.map_partitions(
            M.clip_upper, threshold=threshold, enforce_metadata=False
        )

    @derived_from(pd.DataFrame)
    def squeeze(self, axis=None):
        if axis in [None, 1]:
            if len(self.columns) == 1:
                return self[self.columns[0]]
            else:
                return self

        elif axis == 0:
            raise NotImplementedError(
                "{0} does not support squeeze along axis 0".format(type(self))
            )

        elif axis not in [0, 1, None]:
            raise ValueError("No axis {0} for object type {1}".format(axis, type(self)))

    @derived_from(pd.DataFrame)
    def to_timestamp(self, freq=None, how="start", axis=0):
        df = elemwise(M.to_timestamp, self, freq, how, axis)
        df.divisions = tuple(pd.Index(self.divisions).to_timestamp())
        return df

    @derived_from(pd.DataFrame)
    def explode(self, column):
        meta = self._meta.explode(column)
        return self.map_partitions(M.explode, column, meta=meta, enforce_metadata=False)

    def to_bag(self, index=False):
        """Convert to a dask Bag of tuples of each row.

        Parameters
        ----------
        index : bool, optional
            If True, the index is included as the first element of each tuple.
            Default is False.
        """
        from .io import to_bag

        return to_bag(self, index)

    def to_parquet(self, path, *args, **kwargs):
        """ See dd.to_parquet docstring for more information """
        from .io import to_parquet

        return to_parquet(self, path, *args, **kwargs)

    @derived_from(pd.DataFrame)
    def to_string(self, max_rows=5):
        # option_context doesn't affect
        return self._repr_data().to_string(max_rows=max_rows, show_dimensions=False)

    def _get_numeric_data(self, how="any", subset=None):
        # calculate columns to avoid unnecessary calculation
        numerics = self._meta._get_numeric_data()

        if len(numerics.columns) < len(self.columns):
            name = self._token_prefix + "-get_numeric_data"
            return self.map_partitions(M._get_numeric_data, meta=numerics, token=name)
        else:
            # use myself if all numerics
            return self

    @classmethod
    def _validate_axis(cls, axis=0):
        if axis not in (0, 1, "index", "columns", None):
            raise ValueError("No axis named {0}".format(axis))
        # convert to numeric axis
        return {None: 0, "index": 0, "columns": 1}.get(axis, axis)

    @derived_from(pd.DataFrame)
    def drop(self, labels=None, axis=0, columns=None, errors="raise"):
        axis = self._validate_axis(axis)
        if axis == 0 and columns is not None:
            # Columns must be specified if axis==0
            return self.map_partitions(drop_by_shallow_copy, columns, errors=errors)
        elif axis == 1:
            return self.map_partitions(drop_by_shallow_copy, labels, errors=errors)
        raise NotImplementedError(
            "Drop currently only works for axis=1 or when columns is not None"
        )

    def merge(
        self,
        right,
        how="inner",
        on=None,
        left_on=None,
        right_on=None,
        left_index=False,
        right_index=False,
        suffixes=("_x", "_y"),
        indicator=False,
        npartitions=None,
        shuffle=None,
    ):
        """Merge the DataFrame with another DataFrame

        This will merge the two datasets, either on the indices, a certain column
        in each dataset or the index in one dataset and the column in another.

        Parameters
        ----------
        right: dask.dataframe.DataFrame
        how : {'left', 'right', 'outer', 'inner'}, default: 'inner'
            How to handle the operation of the two objects:

            - left: use calling frame's index (or column if on is specified)
            - right: use other frame's index
            - outer: form union of calling frame's index (or column if on is
              specified) with other frame's index, and sort it
              lexicographically
            - inner: form intersection of calling frame's index (or column if
              on is specified) with other frame's index, preserving the order
              of the calling's one

        on : label or list
            Column or index level names to join on. These must be found in both
            DataFrames. If on is None and not merging on indexes then this
            defaults to the intersection of the columns in both DataFrames.
        left_on : label or list, or array-like
            Column to join on in the left DataFrame. Other than in pandas
            arrays and lists are only support if their length is 1.
        right_on : label or list, or array-like
            Column to join on in the right DataFrame. Other than in pandas
            arrays and lists are only support if their length is 1.
        left_index : boolean, default False
            Use the index from the left DataFrame as the join key.
        right_index : boolean, default False
            Use the index from the right DataFrame as the join key.
        suffixes : 2-length sequence (tuple, list, ...)
            Suffix to apply to overlapping column names in the left and
            right side, respectively
        indicator : boolean or string, default False
            If True, adds a column to output DataFrame called "_merge" with
            information on the source of each row. If string, column with
            information on source of each row will be added to output DataFrame,
            and column will be named value of string. Information column is
            Categorical-type and takes on a value of "left_only" for observations
            whose merge key only appears in `left` DataFrame, "right_only" for
            observations whose merge key only appears in `right` DataFrame,
            and "both" if the observation’s merge key is found in both.
        npartitions: int or None, optional
            The ideal number of output partitions. This is only utilised when
            performing a hash_join (merging on columns only). If ``None`` then
            ``npartitions = max(lhs.npartitions, rhs.npartitions)``.
            Default is ``None``.
        shuffle: {'disk', 'tasks'}, optional
            Either ``'disk'`` for single-node operation or ``'tasks'`` for
            distributed operation.  Will be inferred by your current scheduler.

        Notes
        -----

        There are three ways to join dataframes:

        1. Joining on indices. In this case the divisions are
           aligned using the function ``dask.dataframe.multi.align_partitions``.
           Afterwards, each partition is merged with the pandas merge function.

        2. Joining one on index and one on column. In this case the divisions of
           dataframe merged by index (:math:`d_i`) are used to divide the column
           merged dataframe (:math:`d_c`) one using
           ``dask.dataframe.multi.rearrange_by_divisions``. In this case the
           merged dataframe (:math:`d_m`) has the exact same divisions
           as (:math:`d_i`). This can lead to issues if you merge multiple rows from
           (:math:`d_c`) to one row in (:math:`d_i`).

        3. Joining both on columns. In this case a hash join is performed using
           ``dask.dataframe.multi.hash_join``.

        """

        if not is_dataframe_like(right):
            raise ValueError("right must be DataFrame")

        from .multi import merge

        return merge(
            self,
            right,
            how=how,
            on=on,
            left_on=left_on,
            right_on=right_on,
            left_index=left_index,
            right_index=right_index,
            suffixes=suffixes,
            npartitions=npartitions,
            indicator=indicator,
            shuffle=shuffle,
        )

    @derived_from(pd.DataFrame)  # doctest: +SKIP
    def join(
        self,
        other,
        on=None,
        how="left",
        lsuffix="",
        rsuffix="",
        npartitions=None,
        shuffle=None,
    ):
        if is_series_like(other) and hasattr(other, "name"):
            other = other.to_frame()

        if not is_dataframe_like(other):
            raise ValueError("other must be DataFrame")

        from .multi import merge

        return merge(
            self,
            other,
            how=how,
            left_index=on is None,
            right_index=True,
            left_on=on,
            suffixes=(lsuffix, rsuffix),
            npartitions=npartitions,
            shuffle=shuffle,
        )

    @derived_from(pd.DataFrame)
    def append(self, other, interleave_partitions=False):
        if isinstance(other, Series):
            msg = (
                "Unable to appending dd.Series to dd.DataFrame."
                "Use pd.Series to append as row."
            )
            raise ValueError(msg)
        elif is_series_like(other):
            other = other.to_frame().T
        return super().append(other, interleave_partitions=interleave_partitions)

    @derived_from(pd.DataFrame)
    def iterrows(self):
        for i in range(self.npartitions):
            df = self.get_partition(i).compute()
            for row in df.iterrows():
                yield row

    @derived_from(pd.DataFrame)
    def itertuples(self, index=True, name="Pandas"):
        for i in range(self.npartitions):
            df = self.get_partition(i).compute()
            for row in df.itertuples(index=index, name=name):
                yield row

    @derived_from(pd.DataFrame)
    def items(self):
        for col_idx, label in enumerate(self.columns):
            yield label, self.iloc[:, col_idx]

    @classmethod
    def _bind_operator_method(cls, name, op, original=pd.DataFrame):
        """ bind operator method like DataFrame.add to this class """

        # name must be explicitly passed for div method whose name is truediv

        def meth(self, other, axis="columns", level=None, fill_value=None):
            if level is not None:
                raise NotImplementedError("level must be None")

            axis = self._validate_axis(axis)

            if axis in (1, "columns"):
                # When axis=1 and other is a series, `other` is transposed
                # and the operator is applied broadcast across rows. This
                # isn't supported with dd.Series.
                if isinstance(other, Series):
                    msg = "Unable to {0} dd.Series with axis=1".format(name)
                    raise ValueError(msg)
                elif is_series_like(other):
                    # Special case for pd.Series to avoid unwanted partitioning
                    # of other. We pass it in as a kwarg to prevent this.
                    meta = _emulate(
                        op, self, other=other, axis=axis, fill_value=fill_value
                    )
                    return map_partitions(
                        op,
                        self,
                        other=other,
                        meta=meta,
                        axis=axis,
                        fill_value=fill_value,
                        enforce_metadata=False,
                        preserve_partition_sizes=True,
                    )

            meta = _emulate(op, self, other, axis=axis, fill_value=fill_value)
            return map_partitions(
                op,
                self,
                other,
                meta=meta,
                axis=axis,
                fill_value=fill_value,
                enforce_metadata=False,
                # TODO: partition_sizes
            )

        meth.__name__ = name
        setattr(cls, name, derived_from(original)(meth))

    @classmethod
    def _bind_comparison_method(cls, name, comparison, original=pd.DataFrame):
        """ bind comparison method like DataFrame.eq to this class """

        def meth(self, other, axis="columns", level=None):
            if level is not None:
                raise NotImplementedError("level must be None")
            axis = self._validate_axis(axis)
            return elemwise(comparison, self, other, axis=axis)

        meth.__name__ = name
        setattr(cls, name, derived_from(original)(meth))

    @insert_meta_param_description(pad=12)
    def apply(
        self,
        func,
        axis=0,
        broadcast=None,
        raw=False,
        reduce=None,
        args=(),
        meta=no_default,
        result_type=None,
        **kwds,
    ):
        """Parallel version of pandas.DataFrame.apply

        This mimics the pandas version except for the following:

        1.  Only ``axis=1`` is supported (and must be specified explicitly).
        2.  The user should provide output metadata via the `meta` keyword.

        Parameters
        ----------
        func : function
            Function to apply to each column/row
        axis : {0 or 'index', 1 or 'columns'}, default 0
            - 0 or 'index': apply function to each column (NOT SUPPORTED)
            - 1 or 'columns': apply function to each row
        $META
        args : tuple
            Positional arguments to pass to function in addition to the array/series

        Additional keyword arguments will be passed as keywords to the function

        Returns
        -------
        applied : Series or DataFrame

        Examples
        --------
        >>> import pandas as pd
        >>> import dask.dataframe as dd
        >>> df = pd.DataFrame({'x': [1, 2, 3, 4, 5],
        ...                    'y': [1., 2., 3., 4., 5.]})
        >>> ddf = dd.from_pandas(df, npartitions=2)

        Apply a function to row-wise passing in extra arguments in ``args`` and
        ``kwargs``:

        >>> def myadd(row, a, b=1):
        ...     return row.sum() + a + b
        >>> res = ddf.apply(myadd, axis=1, args=(2,), b=1.5)  # doctest: +SKIP

        By default, dask tries to infer the output metadata by running your
        provided function on some fake data. This works well in many cases, but
        can sometimes be expensive, or even fail. To avoid this, you can
        manually specify the output metadata with the ``meta`` keyword. This
        can be specified in many forms, for more information see
        ``dask.dataframe.utils.make_meta``.

        Here we specify the output is a Series with name ``'x'``, and dtype
        ``float64``:

        >>> res = ddf.apply(myadd, axis=1, args=(2,), b=1.5, meta=('x', 'f8'))

        In the case where the metadata doesn't change, you can also pass in
        the object itself directly:

        >>> res = ddf.apply(lambda row: row + 1, axis=1, meta=ddf)

        See Also
        --------
        dask.DataFrame.map_partitions
        """

        axis = self._validate_axis(axis)
        pandas_kwargs = {"axis": axis, "raw": raw, "result_type": result_type}

        if not PANDAS_GT_100:
            pandas_kwargs["broadcast"] = broadcast
            pandas_kwargs["reduce"] = None

        kwds.update(pandas_kwargs)

        if axis == 0:
            msg = (
                "dd.DataFrame.apply only supports axis=1\n"
                "  Try: df.apply(func, axis=1)"
            )
            raise NotImplementedError(msg)

        if meta is no_default:
            meta = _emulate(
                M.apply, self._meta_nonempty, func, args=args, udf=True, **kwds
            )
            warnings.warn(meta_warning(meta))

        return map_partitions(
            M.apply,
            self,
            func,
            args=args,
            meta=meta,
            preserve_partition_sizes=True,
            **kwds,
        )

    @derived_from(pd.DataFrame)
    def applymap(self, func, meta="__no_default__"):
        return elemwise(M.applymap, self, func, meta=meta)

    @derived_from(pd.DataFrame)
    def round(self, decimals=0):
        return elemwise(M.round, self, decimals)

    @derived_from(pd.DataFrame)
    def mode(self, dropna=True, split_every=False):
        mode_series_list = []
        for col_index in range(len(self.columns)):
            col_series = self.iloc[:, col_index]
            mode_series = Series.mode(
                col_series, dropna=dropna, split_every=split_every
            )
            mode_series.name = col_series.name
            mode_series_list.append(mode_series)

        name = "concat-" + tokenize(*mode_series_list)

        dsk = {
            (name, 0): (
                apply,
                methods.concat,
                [[(df._name, 0) for df in mode_series_list]],
                {"axis": 1},
            )
        }

        meta = methods.concat([df._meta for df in mode_series_list], axis=1)
        graph = HighLevelGraph.from_collections(
            name, dsk, dependencies=mode_series_list
        )
        ddf = new_dd_object(
            graph, name, meta, divisions=(None, None)
        )  # TODO: partition_sizes

        return ddf

    @derived_from(pd.DataFrame)
    def cov(self, min_periods=None, split_every=False):
        return cov_corr(self, min_periods, split_every=split_every)

    @derived_from(pd.DataFrame)
    def corr(self, method="pearson", min_periods=None, split_every=False):
        if method != "pearson":
            raise NotImplementedError("Only Pearson correlation has been implemented")
        return cov_corr(self, min_periods, True, split_every=split_every)

    def info(self, buf=None, verbose=False, memory_usage=False):
        """
        Concise summary of a Dask DataFrame.
        """

        if buf is None:
            import sys

            buf = sys.stdout

        lines = [str(type(self))]

        if len(self.columns) == 0:
            lines.append("Index: 0 entries")
            lines.append("Empty %s" % type(self).__name__)
            put_lines(buf, lines)
            return

        # Group and execute the required computations
        computations = {}
        if verbose:
            computations.update({"index": self.index, "count": self.count()})
        if memory_usage:
            computations.update(
                {"memory_usage": self.map_partitions(M.memory_usage, index=True)}
            )
        computations = dict(
            zip(computations.keys(), da.compute(*computations.values()))
        )

        if verbose:
            import textwrap

            index = computations["index"]
            counts = computations["count"]
            lines.append(index_summary(index))
            lines.append("Data columns (total {} columns):".format(len(self.columns)))

            from pandas.io.formats.printing import pprint_thing

            space = max([len(pprint_thing(k)) for k in self.columns]) + 1
            column_width = max(space, 7)

            header = (
                textwrap.dedent(
                    """\
             #   {{column:<{column_width}}} Non-Null Count  Dtype
            ---  {{underl:<{column_width}}} --------------  -----"""
                )
                .format(column_width=column_width)
                .format(column="Column", underl="------")
            )
            column_template = textwrap.dedent(
                """\
            {{i:^3}}  {{name:<{column_width}}} {{count}} non-null      {{dtype}}""".format(
                    column_width=column_width
                )
            )
            column_info = [
                column_template.format(
                    i=pprint_thing(i),
                    name=pprint_thing(name),
                    count=pprint_thing(count),
                    dtype=pprint_thing(dtype),
                )
                for i, (name, count, dtype) in enumerate(
                    zip(self.columns, counts, self.dtypes)
                )
            ]
            lines.extend(header.split("\n"))
        else:
            column_info = [index_summary(self.columns, name="Columns")]

        lines.extend(column_info)
        dtype_counts = [
            "%s(%d)" % k
            for k in sorted(self.dtypes.value_counts().iteritems(), key=str)
        ]
        lines.append("dtypes: {}".format(", ".join(dtype_counts)))

        if memory_usage:
            memory_int = computations["memory_usage"].sum()
            lines.append("memory usage: {}\n".format(memory_repr(memory_int)))

        put_lines(buf, lines)

    @derived_from(pd.DataFrame)
    def memory_usage(self, index=True, deep=False):
        result = self.map_partitions(M.memory_usage, index=index, deep=deep)
        result = result.groupby(result.index).sum()
        return result

    def pivot_table(self, index=None, columns=None, values=None, aggfunc="mean"):
        """
        Create a spreadsheet-style pivot table as a DataFrame. Target ``columns``
        must have category dtype to infer result's ``columns``.
        ``index``, ``columns``, ``values`` and ``aggfunc`` must be all scalar.

        Parameters
        ----------
        values : scalar
            column to aggregate
        index : scalar
            column to be index
        columns : scalar
            column to be columns
        aggfunc : {'mean', 'sum', 'count'}, default 'mean'

        Returns
        -------
        table : DataFrame
        """
        from .reshape import pivot_table

        return pivot_table(
            self, index=index, columns=columns, values=values, aggfunc=aggfunc
        )

    def melt(
        self,
        id_vars=None,
        value_vars=None,
        var_name=None,
        value_name="value",
        col_level=None,
    ):
        """
        Unpivots a DataFrame from wide format to long format,
        optionally leaving identifier variables set.

        This function is useful to massage a DataFrame into a format where
        one or more columns are identifier variables (``id_vars``), while
        all other columns, considered measured variables (``value_vars``),
        are "unpivoted" to the row axis, leaving just two non-identifier
        columns, 'variable' and 'value'.

        Parameters
        ----------
        frame : DataFrame
        id_vars : tuple, list, or ndarray, optional
            Column(s) to use as identifier variables.
        value_vars : tuple, list, or ndarray, optional
            Column(s) to unpivot. If not specified, uses all columns that
            are not set as `id_vars`.
        var_name : scalar
            Name to use for the 'variable' column. If None it uses
            ``frame.columns.name`` or 'variable'.
        value_name : scalar, default 'value'
            Name to use for the 'value' column.
        col_level : int or string, optional
            If columns are a MultiIndex then use this level to melt.

        Returns
        -------
        DataFrame
            Unpivoted DataFrame.

        See Also
        --------
        pandas.DataFrame.melt
        """
        from .reshape import melt

        return melt(
            self,
            id_vars=id_vars,
            value_vars=value_vars,
            var_name=var_name,
            value_name=value_name,
            col_level=col_level,
        )

    def to_records(self, index=False, lengths=None):
        from .io import to_records

        if lengths is True:
            lengths = tuple(self.map_partitions(len).compute())

        records = to_records(self)

        chunks = self._validate_chunks(records, lengths)
        records._chunks = (chunks[0],)

        return records

    @derived_from(pd.DataFrame)
    def to_html(self, max_rows=5):
        # pd.Series doesn't have html repr
        data = self._repr_data().to_html(max_rows=max_rows, show_dimensions=False)
        return self._HTML_FMT.format(
            data=data, name=key_split(self._name), task=len(self.dask)
        )

    def _repr_data(self):
        meta = self._meta
        index = self._repr_divisions
        cols = meta.columns
        if len(cols) == 0:
            series_df = pd.DataFrame([[]] * len(index), columns=cols, index=index)
        else:
            series_df = pd.concat(
                [_repr_data_series(s, index=index) for _, s in meta.iteritems()], axis=1
            )
        return series_df

    _HTML_FMT = """<div><strong>Dask DataFrame Structure:</strong></div>
{data}
<div>Dask Name: {name}, {task} tasks</div>"""

    def _repr_html_(self):
        data = self._repr_data().to_html(
            max_rows=5, show_dimensions=False, notebook=True
        )
        return self._HTML_FMT.format(
            data=data, name=key_split(self._name), task=len(self.dask)
        )

    def _select_columns_or_index(self, columns_or_index):
        """
        Parameters
        ----------
        columns_or_index
            Column or index name, or a list of these

        Returns
        -------
        dd.DataFrame
            Dask DataFrame with columns corresponding to each column or
            index level in columns_or_index.  If included, the column
            corresponding to the index level is named _index
        """

        # Ensure columns_or_index is a list
        columns_or_index = (
            columns_or_index
            if isinstance(columns_or_index, list)
            else [columns_or_index]
        )

        column_names = [
            n for n in columns_or_index if self._is_column_label_reference(n)
        ]

        selected_df = self[column_names]
        if self._contains_index_name(columns_or_index):
            # Index name was included
            selected_df = selected_df.assign(_index=self.index)

        return selected_df

    def _is_column_label_reference(self, key):
        """
        Test whether a key is a column label reference

        To be considered a column label reference, `key` must match the name of at
        least one column.
        """
        return (
            not is_dask_collection(key)
            and (np.isscalar(key) or isinstance(key, tuple))
            and key in self.columns
        )


# bind operators
for op in [
    operator.abs,
    operator.add,
    operator.and_,
    operator.eq,
    operator.gt,
    operator.ge,
    operator.inv,
    operator.lt,
    operator.le,
    operator.mod,
    operator.mul,
    operator.ne,
    operator.neg,
    operator.or_,
    operator.pow,
    operator.sub,
    operator.truediv,
    operator.floordiv,
    operator.xor,
]:
    _Frame._bind_operator(op)
    Scalar._bind_operator(op)

for name in [
    "add",
    "sub",
    "mul",
    "div",
    "divide",
    "truediv",
    "floordiv",
    "mod",
    "pow",
    "radd",
    "rsub",
    "rmul",
    "rdiv",
    "rtruediv",
    "rfloordiv",
    "rmod",
    "rpow",
]:
    meth = getattr(pd.DataFrame, name)
    DataFrame._bind_operator_method(name, meth)

    meth = getattr(pd.Series, name)
    Series._bind_operator_method(name, meth)

for name in ["lt", "gt", "le", "ge", "ne", "eq"]:
    meth = getattr(pd.DataFrame, name)
    DataFrame._bind_comparison_method(name, meth)

    meth = getattr(pd.Series, name)
    Series._bind_comparison_method(name, meth)


def is_broadcastable(dfs, s):
    """
    This Series is broadcastable against another dataframe in the sequence
    """
    return (
        isinstance(s, Series)
        and s.npartitions == 1
        and s.known_divisions
        and any(
            s.divisions == (df.columns.min(), df.columns.max())
            for df in dfs
            if isinstance(df, DataFrame)
        )
    )


def elemwise(op, *args, **kwargs):
    """Elementwise operation for Dask dataframes

    Parameters
    ----------
    op: callable
        Function to apply across input dataframes
    *args: DataFrames, Series, Scalars, Arrays,
        The arguments of the operation
    **kwrags: scalars
    meta: pd.DataFrame, pd.Series (optional)
        Valid metadata for the operation.  Will evaluate on a small piece of
        data if not provided.
    transform_divisions: boolean
        If the input is a ``dask.dataframe.Index`` we normally will also apply
        the function onto the divisions and apply those transformed divisions
        to the output.  You can pass ``transform_divisions=False`` to override
        this behavior

    Examples
    --------
    >>> elemwise(operator.add, df.x, df.y)  # doctest: +SKIP
    """
    meta = kwargs.pop("meta", no_default)
    out = kwargs.pop("out", None)
    transform_divisions = kwargs.pop("transform_divisions", True)

    _name = funcname(op) + "-" + tokenize(op, *args, **kwargs)

    args = _maybe_from_pandas(args)

    from .multi import _maybe_align_partitions

    original_args = args
    args = _maybe_align_partitions(args)
    partitions_already_aligned = (
        args is original_args
    )  # TODO: is this a valid way to test whether partitions were already aligned?

    dasks = [arg for arg in args if isinstance(arg, (_Frame, Scalar, Array))]
    dfs = [df for df in dasks if isinstance(df, _Frame)]

    # Clean up dask arrays if present
    deps = dasks.copy()
    for i, a in enumerate(dasks):
        if not isinstance(a, Array):
            continue
        # Ensure that they have similar-ish chunk structure
        if not all(not a.chunks or len(a.chunks[0]) == df.npartitions for df in dfs):
            msg = (
                "When combining dask arrays with dataframes they must "
                "match chunking exactly.  Operation: %s" % funcname(op)
            )
            raise ValueError(msg)
        # Rechunk to have a single chunk along all other axes
        if a.ndim > 1:
            a = a.rechunk({i + 1: d for i, d in enumerate(a.shape[1:])})
            dasks[i] = a

    divisions = dfs[0].divisions
    if transform_divisions and isinstance(dfs[0], Index) and len(dfs) == 1:
        partitions_already_aligned = (
            False  # TODO: not sure about partition-size implications of this block
        )
        try:
            divisions = op(
                *[pd.Index(arg.divisions) if arg is dfs[0] else arg for arg in args],
                **kwargs,
            )
            if isinstance(divisions, pd.Index):
                divisions = methods.tolist(divisions)
        except Exception:
            pass
        else:
            if not valid_divisions(divisions):
                divisions = [None] * (dfs[0].npartitions + 1)

    _is_broadcastable = partial(is_broadcastable, dfs)
    dfs = list(remove(_is_broadcastable, dfs))

    other = [
        (i, arg)
        for i, arg in enumerate(args)
        if not isinstance(arg, (_Frame, Scalar, Array))
    ]

    # adjust the key length of Scalar
    dsk = partitionwise_graph(op, _name, *args, **kwargs)

    graph = HighLevelGraph.from_collections(_name, dsk, dependencies=deps)

    if meta is no_default:
        if len(dfs) >= 2 and not all(hasattr(d, "npartitions") for d in dasks):
            # should not occur in current funcs
            msg = "elemwise with 2 or more DataFrames and Scalar is not supported"
            raise NotImplementedError(msg)
        # For broadcastable series, use no rows.
        parts = [
            d._meta
            if _is_broadcastable(d)
            else np.empty((), dtype=d.dtype)
            if isinstance(d, Array)
            else d._meta_nonempty
            for d in dasks
        ]
        with raise_on_meta_error(funcname(op)):
            meta = partial_by_order(*parts, function=op, other=other)

    partition_sizes = None
    if partitions_already_aligned:
        partition_sizes = dfs[0].partition_sizes
    result = new_dd_object(
        graph, _name, meta, divisions, partition_sizes=partition_sizes
    )
    return handle_out(out, result)


def handle_out(out, result):
    """Handle out parameters

    If out is a dask.DataFrame, dask.Series or dask.Scalar then
    this overwrites the contents of it with the result
    """
    if isinstance(out, tuple):
        if len(out) == 1:
            out = out[0]
        elif len(out) > 1:
            raise NotImplementedError("The out parameter is not fully supported")
        else:
            out = None

    if out is not None and type(out) != type(result):
        raise TypeError(
            "Mismatched types between result and out parameter. "
            "out=%s, result=%s" % (str(type(out)), str(type(result)))
        )

    if isinstance(out, DataFrame):
        if len(out.columns) != len(result.columns):
            raise ValueError(
                "Mismatched columns count between result and out parameter. "
                "out=%s, result=%s" % (str(len(out.columns)), str(len(result.columns)))
            )

    if isinstance(out, (Series, DataFrame, Scalar)):
        out._meta = result._meta
        out._name = result._name
        out.dask = result.dask

        if not isinstance(out, Scalar):
            out.divisions = result.divisions
            out.partition_sizes = result.partition_sizes
    elif out is not None:
        msg = (
            "The out parameter is not fully supported."
            " Received type %s, expected %s "
            % (typename(type(out)), typename(type(result)))
        )
        raise NotImplementedError(msg)
    else:
        return result


def _maybe_from_pandas(dfs):
    from .io import from_pandas

    dfs = [
        from_pandas(df, 1)
        if (is_series_like(df) or is_dataframe_like(df)) and not is_dask_collection(df)
        else df
        for df in dfs
    ]
    return dfs


def hash_shard(
    df, nparts, split_out_setup=None, split_out_setup_kwargs=None, ignore_index=False
):
    if split_out_setup:
        h = split_out_setup(df, **(split_out_setup_kwargs or {}))
    else:
        h = df

    h = hash_object_dispatch(h, index=False)
    if is_series_like(h):
        h = h.values
    np.mod(h, nparts, out=h)
    return group_split_dispatch(df, h, nparts, ignore_index=ignore_index)


def split_evenly(df, k):
    """ Split dataframe into k roughly equal parts """
    divisions = np.linspace(0, len(df), k + 1).astype(int)
    return {i: df.iloc[divisions[i] : divisions[i + 1]] for i in range(k)}


def split_out_on_index(df):
    h = df.index
    if isinstance(h, pd.MultiIndex):
        h = pd.DataFrame([], index=h).reset_index()
    return h


def split_out_on_cols(df, cols=None):
    return df[cols]


@insert_meta_param_description
def apply_concat_apply(
    args,
    chunk=None,
    aggregate=None,
    combine=None,
    meta=no_default,
    token=None,
    chunk_kwargs=None,
    aggregate_kwargs=None,
    combine_kwargs=None,
    split_every=None,
    split_out=None,
    split_out_setup=None,
    split_out_setup_kwargs=None,
    sort=None,
    ignore_index=False,
    **kwargs,
):
    """Apply a function to blocks, then concat, then apply again

    Parameters
    ----------
    args :
        Positional arguments for the `chunk` function. All `dask.dataframe`
        objects should be partitioned and indexed equivalently.
    chunk : function [block-per-arg] -> block
        Function to operate on each block of data
    aggregate : function concatenated-block -> block
        Function to operate on the concatenated result of chunk
    combine : function concatenated-block -> block, optional
        Function to operate on intermediate concatenated results of chunk
        in a tree-reduction. If not provided, defaults to aggregate.
    $META
    token : str, optional
        The name to use for the output keys.
    chunk_kwargs : dict, optional
        Keywords for the chunk function only.
    aggregate_kwargs : dict, optional
        Keywords for the aggregate function only.
    combine_kwargs : dict, optional
        Keywords for the combine function only.
    split_every : int, optional
        Group partitions into groups of this size while performing a
        tree-reduction. If set to False, no tree-reduction will be used,
        and all intermediates will be concatenated and passed to ``aggregate``.
        Default is 8.
    split_out : int, optional
        Number of output partitions. Split occurs after first chunk reduction.
    split_out_setup : callable, optional
        If provided, this function is called on each chunk before performing
        the hash-split. It should return a pandas object, where each row
        (excluding the index) is hashed. If not provided, the chunk is hashed
        as is.
    split_out_setup_kwargs : dict, optional
        Keywords for the `split_out_setup` function only.
    sort : bool, default None
        If allowed, sort the keys of the output aggregation.
    ignore_index : bool, default False
        If True, do not preserve index values throughout ACA operations.
    kwargs :
        All remaining keywords will be passed to ``chunk``, ``aggregate``, and
        ``combine``.

    Examples
    --------
    >>> def chunk(a_block, b_block):
    ...     pass

    >>> def agg(df):
    ...     pass

    >>> apply_concat_apply([a, b], chunk=chunk, aggregate=agg)  # doctest: +SKIP
    """
    if chunk_kwargs is None:
        chunk_kwargs = dict()
    if aggregate_kwargs is None:
        aggregate_kwargs = dict()
    chunk_kwargs.update(kwargs)
    aggregate_kwargs.update(kwargs)

    if combine is None:
        if combine_kwargs:
            raise ValueError("`combine_kwargs` provided with no `combine`")
        combine = aggregate
        combine_kwargs = aggregate_kwargs
    else:
        if combine_kwargs is None:
            combine_kwargs = dict()
        combine_kwargs.update(kwargs)

    if not isinstance(args, (tuple, list)):
        args = [args]

    dfs = [arg for arg in args if isinstance(arg, _Frame)]

    npartitions = set(arg.npartitions for arg in dfs)
    if len(npartitions) > 1:
        raise ValueError("All arguments must have same number of partitions")
    npartitions = npartitions.pop()

    if split_every is None:
        split_every = 8
    elif split_every is False:
        split_every = npartitions
    elif split_every < 2 or not isinstance(split_every, Integral):
        raise ValueError("split_every must be an integer >= 2")

    token_key = tokenize(
        token or (chunk, aggregate),
        meta,
        args,
        chunk_kwargs,
        aggregate_kwargs,
        combine_kwargs,
        split_every,
        split_out,
        split_out_setup,
        split_out_setup_kwargs,
    )

    # Chunk
    a = "{0}-chunk-{1}".format(token or funcname(chunk), token_key)
    if len(args) == 1 and isinstance(args[0], _Frame) and not chunk_kwargs:
        dsk = {
            (a, 0, i, 0): (chunk, key) for i, key in enumerate(args[0].__dask_keys__())
        }
    else:
        dsk = {
            (a, 0, i, 0): (
                apply,
                chunk,
                [(x._name, i) if isinstance(x, _Frame) else x for x in args],
                chunk_kwargs,
            )
            for i in range(npartitions)
        }

    # Split
    if split_out and split_out > 1:
        split_prefix = "split-%s" % token_key
        shard_prefix = "shard-%s" % token_key
        for i in range(npartitions):
            dsk[(split_prefix, i)] = (
                hash_shard,
                (a, 0, i, 0),
                split_out,
                split_out_setup,
                split_out_setup_kwargs,
                ignore_index,
            )
            for j in range(split_out):
                dsk[(shard_prefix, 0, i, j)] = (getitem, (split_prefix, i), j)
        a = shard_prefix
    else:
        split_out = 1

    # Combine
    b = "{0}-combine-{1}".format(token or funcname(combine), token_key)
    k = npartitions
    depth = 0
    while k > split_every:
        for part_i, inds in enumerate(partition_all(split_every, range(k))):
            for j in range(split_out):
                conc = (_concat, [(a, depth, i, j) for i in inds], ignore_index)
                if combine_kwargs:
                    dsk[(b, depth + 1, part_i, j)] = (
                        apply,
                        combine,
                        [conc],
                        combine_kwargs,
                    )
                else:
                    dsk[(b, depth + 1, part_i, j)] = (combine, conc)
        k = part_i + 1
        a = b
        depth += 1

    if sort is not None:
        if sort and split_out > 1:
            raise NotImplementedError(
                "Cannot guarantee sorted keys for `split_out>1`."
                " Try using split_out=1, or grouping with sort=False."
            )
        aggregate_kwargs = aggregate_kwargs or {}
        aggregate_kwargs["sort"] = sort

    # Aggregate
    for j in range(split_out):
        b = "{0}-agg-{1}".format(token or funcname(aggregate), token_key)
        conc = (_concat, [(a, depth, i, j) for i in range(k)], ignore_index)
        if aggregate_kwargs:
            dsk[(b, j)] = (apply, aggregate, [conc], aggregate_kwargs)
        else:
            dsk[(b, j)] = (aggregate, conc)

    if meta is no_default:
        meta_chunk = _emulate(chunk, *args, udf=True, **chunk_kwargs)
        meta = _emulate(
            aggregate, _concat([meta_chunk], ignore_index), udf=True, **aggregate_kwargs
        )
    meta = make_meta(
        meta, index=(getattr(make_meta(dfs[0]), "index", None) if dfs else None)
    )

    graph = HighLevelGraph.from_collections(b, dsk, dependencies=dfs)

    divisions = [None] * (split_out + 1)

    return new_dd_object(graph, b, meta, divisions)  # TODO: partition_sizes


aca = apply_concat_apply


def _extract_meta(x, nonempty=False):
    """
    Extract internal cache data (``_meta``) from dd.DataFrame / dd.Series
    """
    if isinstance(x, (Scalar, _Frame)):
        return x._meta_nonempty if nonempty else x._meta
    elif isinstance(x, list):
        return [_extract_meta(_x, nonempty) for _x in x]
    elif isinstance(x, tuple):
        return tuple([_extract_meta(_x, nonempty) for _x in x])
    elif isinstance(x, dict):
        res = {}
        for k in x:
            res[k] = _extract_meta(x[k], nonempty)
        return res
    elif isinstance(x, Delayed):
        raise ValueError(
            "Cannot infer dataframe metadata with a `dask.delayed` argument"
        )
    else:
        return x


def _emulate(func, *args, **kwargs):
    """
    Apply a function using args / kwargs. If arguments contain dd.DataFrame /
    dd.Series, using internal cache (``_meta``) for calculation
    """
    with raise_on_meta_error(funcname(func), udf=kwargs.pop("udf", False)):
        return func(*_extract_meta(args, True), **_extract_meta(kwargs, True))


@insert_meta_param_description
def map_partitions(
    func,
    *args,
    meta=no_default,
    enforce_metadata=True,
    transform_divisions=True,
    preserve_partition_sizes=False,
    **kwargs,
):
    """Apply Python function on each DataFrame partition.

    Parameters
    ----------
    func : function
        Function applied to each partition.
    args, kwargs :
        Arguments and keywords to pass to the function.  At least one of the
        args should be a Dask.dataframe. Arguments and keywords may contain
        ``Scalar``, ``Delayed`` or regular python objects. DataFrame-like args
        (both dask and pandas) will be repartitioned to align (if necessary)
        before applying the function.
    enforce_metadata : bool
        Whether or not to enforce the structure of the metadata at runtime.
        This will rename and reorder columns for each partition,
        and will raise an error if this doesn't work or types don't match.
    $META
    """
    name = kwargs.pop("token", None)

    assert callable(func)
    if name is not None:
        token = tokenize(meta, *args, **kwargs)
    else:
        name = funcname(func)
        token = tokenize(func, meta, *args, **kwargs)
    name = "{0}-{1}".format(name, token)

    from .multi import _maybe_align_partitions

    args = _maybe_from_pandas(args)
    unaligned_args = args
    args = _maybe_align_partitions(args)
    dfs = [df for df in args if isinstance(df, _Frame)]
    meta_index = getattr(make_meta(dfs[0]), "index", None) if dfs else None

    if meta is no_default:
        # Use non-normalized kwargs here, as we want the real values (not
        # delayed values)
        meta = _emulate(func, *args, udf=True, **kwargs)
    else:
        meta = make_meta(meta, index=meta_index)

    if all(isinstance(arg, Scalar) for arg in args):
        layer = {
            (name, 0): (apply, func, (tuple, [(arg._name, 0) for arg in args]), kwargs)
        }
        graph = HighLevelGraph.from_collections(name, layer, dependencies=args)
        return Scalar(graph, name, meta)
    elif not (has_parallel_type(meta) or is_arraylike(meta) and meta.shape):
        # If `meta` is not a pandas object, the concatenated results will be a
        # different type
        meta = make_meta(_concat([meta]), index=meta_index)

    # Ensure meta is empty series
    meta = make_meta(meta)

    args2 = []
    dependencies = []
    for arg in args:
        if isinstance(arg, _Frame):
            args2.append(arg)
            dependencies.append(arg)
            continue
        arg = normalize_arg(arg)
        arg2, collections = unpack_collections(arg)
        if collections:
            args2.append(arg2)
            dependencies.extend(collections)
        else:
            args2.append(arg)

    kwargs3 = {}
    simple = True
    for k, v in kwargs.items():
        v = normalize_arg(v)
        v, collections = unpack_collections(v)
        dependencies.extend(collections)
        kwargs3[k] = v
        if collections:
            simple = False

    if enforce_metadata:
        dsk = partitionwise_graph(
            apply_and_enforce,
            name,
            *args2,
            dependencies=dependencies,
            _func=func,
            _meta=meta,
            **kwargs3,
        )
    else:
        kwargs4 = kwargs if simple else kwargs3
        dsk = partitionwise_graph(
            func, name, *args2, **kwargs4, dependencies=dependencies
        )

    divisions = dfs[0].divisions
    if transform_divisions and isinstance(dfs[0], Index) and len(dfs) == 1:
        try:
            divisions = func(
                *[pd.Index(a.divisions) if a is dfs[0] else a for a in args], **kwargs
            )
            if isinstance(divisions, (pd.Index, np.ndarray)):
                divisions = methods.tolist(divisions)
        except Exception:
            pass
        else:
            if not valid_divisions(divisions):
                divisions = [None] * (dfs[0].npartitions + 1)

    graph = HighLevelGraph.from_collections(name, dsk, dependencies=dependencies)
    if preserve_partition_sizes:
        from .multi import maybe_infer_partition_sizes

        partition_sizes = maybe_infer_partition_sizes(divisions, dfs[0])

        # Want to check whether divisions are unchanged below, ignoring changes betwwn null variants (e.g. None -> NaT)
        from pandas import isnull

        def normalize(divs):
            return [None if isnull(d) else d for d in divs]

        if normalize(divisions) == normalize(dfs[0].divisions):
            if partition_sizes is None:
                # If caller indicated partitions would be preserved, and divisions are not known (e.g.
                # if the Frame is empty, and hence has divisions [None,None], but may have valid
                # partition_sizes set), keep the original partition_sizes
                partition_sizes = dfs[0].partition_sizes
        else:
            warnings.warn(
                "\n".join(
                    [
                        "Expected partitions to be preserved, but partition-realignment detected:",
                        "divisions: %s" % str(divisions),
                        "\tBefore:",
                        "\t\t%s"
                        % "\n\t\t".join(
                            [
                                str(getattr(arg, "divisions", None))
                                for arg in unaligned_args
                            ]
                        ),
                        "\tAfter:",
                        "\t\t%s"
                        % "\n\t\t".join(
                            [str(getattr(arg, "divisions", None)) for arg in args]
                        ),
                        "partition_sizes: %s" % str(partition_sizes),
                        "\tBefore:",
                        "\t\t%s"
                        % "\n\t\t".join(
                            [
                                str(getattr(arg, "partition_sizes", None))
                                for arg in unaligned_args
                            ]
                        ),
                        "\tAfter:",
                        "\t\t%s"
                        % "\n\t\t".join(
                            [str(getattr(arg, "partition_sizes", None)) for arg in args]
                        ),
                    ]
                )
            )
    else:
        partition_sizes = None

    return new_dd_object(graph, name, meta, divisions, partition_sizes=partition_sizes)


def apply_and_enforce(*args, **kwargs):
    """Apply a function, and enforce the output to match meta

    Ensures the output has the same columns, even if empty."""
    func = kwargs.pop("_func")
    meta = kwargs.pop("_meta")
    df = func(*args, **kwargs)
    if is_dataframe_like(df) or is_series_like(df) or is_index_like(df):
        if not len(df):
            return meta
        if is_dataframe_like(df):
            check_matching_columns(meta, df)
            c = meta.columns
        else:
            c = meta.name
        return _rename(c, df)
    return df


def _rename(columns, df):
    """
    Rename columns of pd.DataFrame or name of pd.Series.
    Not for dd.DataFrame or dd.Series.

    Parameters
    ----------
    columns : tuple, string, pd.DataFrame or pd.Series
        Column names, Series name or pandas instance which has the
        target column names / name.
    df : pd.DataFrame or pd.Series
        target DataFrame / Series to be renamed
    """
    assert not isinstance(df, _Frame)

    if columns is no_default:
        return df

    if isinstance(columns, Iterator):
        columns = list(columns)

    if is_dataframe_like(df):
        if is_dataframe_like(columns):
            columns = columns.columns
        if not isinstance(columns, pd.Index):
            columns = pd.Index(columns)
        if (
            len(columns) == len(df.columns)
            and type(columns) is type(df.columns)
            and columns.equals(df.columns)
        ):
            # if target is identical, rename is not necessary
            return df
        # deep=False doesn't doesn't copy any data/indices, so this is cheap
        df = df.copy(deep=False)
        df.columns = columns
        return df
    elif is_series_like(df) or is_index_like(df):
        if is_series_like(columns) or is_index_like(columns):
            columns = columns.name
        if df.name == columns:
            return df
        return df.rename(columns)
    # map_partition may pass other types
    return df


def _rename_dask(df, names):
    """
    Destructively rename columns of dd.DataFrame or name of dd.Series.
    Not for pd.DataFrame or pd.Series.

    Internally used to overwrite dd.DataFrame.columns and dd.Series.name
    We can't use map_partition because it applies function then rename

    Parameters
    ----------
    df : dd.DataFrame or dd.Series
        target DataFrame / Series to be renamed
    names : tuple, string
        Column names/Series name
    """

    assert isinstance(df, _Frame)
    metadata = _rename(names, df._meta)
    name = "rename-{0}".format(tokenize(df, metadata))

    dsk = partitionwise_graph(_rename, name, metadata, df)
    graph = HighLevelGraph.from_collections(name, dsk, dependencies=[df])
    return new_dd_object(
        graph, name, metadata, df.divisions, partition_sizes=df.partition_sizes
    )


def quantile(df, q, method="default"):
    """Approximate quantiles of Series.

    Parameters
    ----------
    q : list/array of floats
        Iterable of numbers ranging from 0 to 100 for the desired quantiles
    method : {'default', 'tdigest', 'dask'}, optional
        What method to use. By default will use dask's internal custom
        algorithm (``'dask'``).  If set to ``'tdigest'`` will use tdigest for
        floats and ints and fallback to the ``'dask'`` otherwise.
    """
    # current implementation needs q to be sorted so
    # sort if array-like, otherwise leave it alone
    q_ndarray = np.array(q)
    if q_ndarray.ndim > 0:
        q_ndarray.sort(kind="mergesort")
        q = q_ndarray

    assert isinstance(df, Series)

    allowed_methods = ["default", "dask", "tdigest"]
    if method not in allowed_methods:
        raise ValueError("method can only be 'default', 'dask' or 'tdigest'")

    if method == "default":
        internal_method = "dask"
    else:
        internal_method = method

    # currently, only Series has quantile method
    if isinstance(df, Index):
        series_typ = df._meta.to_series()._constructor
        meta = df._meta_nonempty.to_series().quantile(q)
    else:
        if is_series_like(df._meta):
            series_typ = df._meta._constructor
        else:
            series_typ = df._meta._constructor_sliced
        meta = df._meta_nonempty.quantile(q)

    if is_series_like(meta):
        # Index.quantile(list-like) must be pd.Series, not pd.Index
        df_name = df.name
        finalize_tsk = lambda tsk: (series_typ, tsk, q, None, df_name)
        return_type = Series
    else:
        finalize_tsk = lambda tsk: (getitem, tsk, 0)
        return_type = Scalar
        q = [q]

    # pandas uses quantile in [0, 1]
    # numpy / everyone else uses [0, 100]
    qs = np.asarray(q) * 100
    token = tokenize(df, qs)

    if len(qs) == 0:
        name = "quantiles-" + token
        empty_index = pd.Index([], dtype=float)

        return Series(
            {(name, 0): series_typ([], name=df.name, index=empty_index, dtype="float")},
            name,
            df._meta,
            [None, None],
        )
    else:
        new_divisions = [np.min(q), np.max(q)]

    df = df.dropna()

    if internal_method == "tdigest" and (
        np.issubdtype(df.dtype, np.floating) or np.issubdtype(df.dtype, np.integer)
    ):

        from dask.utils import import_required

        import_required(
            "crick", "crick is a required dependency for using the t-digest method."
        )

        from dask.array.percentile import _tdigest_chunk, _percentiles_from_tdigest

        name = "quantiles_tdigest-1-" + token
        val_dsk = {
            (name, i): (_tdigest_chunk, (getattr, key, "values"))
            for i, key in enumerate(df.__dask_keys__())
        }

        name2 = "quantiles_tdigest-2-" + token
        merge_dsk = {
            (name2, 0): finalize_tsk((_percentiles_from_tdigest, qs, sorted(val_dsk)))
        }
    else:

        from dask.array.percentile import _percentile, merge_percentiles

        # Add 0 and 100 during calculation for more robust behavior (hopefully)
        calc_qs = np.pad(qs, 1, mode="constant")
        calc_qs[-1] = 100
        name = "quantiles-1-" + token
        val_dsk = {
            (name, i): (_percentile, (getattr, key, "values"), calc_qs)
            for i, key in enumerate(df.__dask_keys__())
        }

        name2 = "quantiles-2-" + token
        merge_dsk = {
            (name2, 0): finalize_tsk(
                (merge_percentiles, qs, [calc_qs] * df.npartitions, sorted(val_dsk))
            )
        }
    dsk = merge(val_dsk, merge_dsk)
    graph = HighLevelGraph.from_collections(name2, dsk, dependencies=[df])
    return return_type(graph, name2, meta, new_divisions)


def cov_corr(df, min_periods=None, corr=False, scalar=False, split_every=False):
    """DataFrame covariance and pearson correlation.

    Computes pairwise covariance or correlation of columns, excluding NA/null
    values.

    Parameters
    ----------
    df : DataFrame
    min_periods : int, optional
        Minimum number of observations required per pair of columns
        to have a valid result.
    corr : bool, optional
        If True, compute the Pearson correlation. If False [default], compute
        the covariance.
    scalar : bool, optional
        If True, compute covariance between two variables as a scalar. Only
        valid if `df` has 2 columns.  If False [default], compute the entire
        covariance/correlation matrix.
    split_every : int, optional
        Group partitions into groups of this size while performing a
        tree-reduction. If set to False, no tree-reduction will be used.
        Default is False.
    """
    if min_periods is None:
        min_periods = 2
    elif min_periods < 2:
        raise ValueError("min_periods must be >= 2")

    if split_every is False:
        split_every = df.npartitions
    elif split_every < 2 or not isinstance(split_every, Integral):
        raise ValueError("split_every must be an integer >= 2")

    df = df._get_numeric_data()

    if scalar and len(df.columns) != 2:
        raise ValueError("scalar only valid for 2 column dataframe")

    token = tokenize(df, min_periods, scalar, split_every)

    funcname = "corr" if corr else "cov"
    a = "{0}-chunk-{1}".format(funcname, df._name)
    dsk = {
        (a, i): (cov_corr_chunk, f, corr) for (i, f) in enumerate(df.__dask_keys__())
    }

    prefix = "{0}-combine-{1}-".format(funcname, df._name)
    k = df.npartitions
    b = a
    depth = 0
    while k > split_every:
        b = prefix + str(depth)
        for part_i, inds in enumerate(partition_all(split_every, range(k))):
            dsk[(b, part_i)] = (cov_corr_combine, [(a, i) for i in inds], corr)
        k = part_i + 1
        a = b
        depth += 1

    name = "{0}-{1}".format(funcname, token)
    dsk[(name, 0)] = (
        cov_corr_agg,
        [(a, i) for i in range(k)],
        df.columns,
        min_periods,
        corr,
        scalar,
    )
    graph = HighLevelGraph.from_collections(name, dsk, dependencies=[df])
    if scalar:
        return Scalar(graph, name, "f8")
    meta = make_meta([(c, "f8") for c in df.columns], index=df.columns)
    return DataFrame(graph, name, meta, (df.columns[0], df.columns[-1]))


def cov_corr_chunk(df, corr=False):
    """Chunk part of a covariance or correlation computation"""
    shape = (df.shape[1], df.shape[1])
    df = df.astype("float64", copy=False)
    sums = zeros_like_safe(df.values, shape=shape)
    counts = zeros_like_safe(df.values, shape=shape)
    for idx, col in enumerate(df):
        mask = df.iloc[:, idx].notnull()
        sums[idx] = df[mask].sum().values
        counts[idx] = df[mask].count().values
    cov = df.cov().values
    dtype = [("sum", sums.dtype), ("count", counts.dtype), ("cov", cov.dtype)]
    if corr:
        with warnings.catch_warnings(record=True):
            warnings.simplefilter("always")
            mu = (sums / counts).T
        m = zeros_like_safe(df.values, shape=shape)
        mask = df.isnull().values
        for idx, x in enumerate(df):
            # Avoid using ufunc.outer (not supported by cupy)
            mu_discrepancy = (
                np.subtract(df.iloc[:, idx].values[:, None], mu[idx][None, :]) ** 2
            )
            mu_discrepancy[mask] = np.nan
            m[idx] = np.nansum(mu_discrepancy, axis=0)
        m = m.T
        dtype.append(("m", m.dtype))

    out = {"sum": sums, "count": counts, "cov": cov * (counts - 1)}
    if corr:
        out["m"] = m
    return out


def cov_corr_combine(data_in, corr=False):

    data = {"sum": None, "count": None, "cov": None}
    if corr:
        data["m"] = None

    for k in data.keys():
        data[k] = [d[k] for d in data_in]
        data[k] = np.concatenate(data[k]).reshape((len(data[k]),) + data[k][0].shape)

    sums = np.nan_to_num(data["sum"])
    counts = data["count"]

    cum_sums = np.cumsum(sums, 0)
    cum_counts = np.cumsum(counts, 0)

    s1 = cum_sums[:-1]
    s2 = sums[1:]
    n1 = cum_counts[:-1]
    n2 = counts[1:]
    with np.errstate(invalid="ignore"):
        d = (s2 / n2) - (s1 / n1)
        C = np.nansum(
            (n1 * n2) / (n1 + n2) * (d * d.transpose((0, 2, 1))), 0
        ) + np.nansum(data["cov"], 0)

    out = {"sum": cum_sums[-1], "count": cum_counts[-1], "cov": C}

    if corr:
        nobs = np.where(cum_counts[-1], cum_counts[-1], np.nan)
        mu = cum_sums[-1] / nobs
        counts_na = np.where(counts, counts, np.nan)
        m = np.nansum(data["m"] + counts * (sums / counts_na - mu) ** 2, axis=0)
        out["m"] = m
    return out


def cov_corr_agg(data, cols, min_periods=2, corr=False, scalar=False):
    out = cov_corr_combine(data, corr)
    counts = out["count"]
    C = out["cov"]
    C[counts < min_periods] = np.nan
    if corr:
        m2 = out["m"]
        den = np.sqrt(m2 * m2.T)
    else:
        den = np.where(counts, counts, np.nan) - 1
    with np.errstate(invalid="ignore", divide="ignore"):
        mat = C / den
    if scalar:
        return float(mat[0, 1])
    return pd.DataFrame(mat, columns=cols, index=cols)


def pd_split(df, p, random_state=None, shuffle=False):
    """Split DataFrame into multiple pieces pseudorandomly

    >>> df = pd.DataFrame({'a': [1, 2, 3, 4, 5, 6],
    ...                    'b': [2, 3, 4, 5, 6, 7]})

    >>> a, b = pd_split(
    ...     df, [0.5, 0.5], random_state=123, shuffle=True
    ... )  # roughly 50/50 split
    >>> a
       a  b
    3  4  5
    0  1  2
    5  6  7
    >>> b
       a  b
    1  2  3
    4  5  6
    2  3  4
    """
    p = list(p)
    if shuffle:
        if not isinstance(random_state, np.random.RandomState):
            random_state = np.random.RandomState(random_state)
        df = df.sample(frac=1.0, random_state=random_state)
    index = pseudorandom(len(df), p, random_state)
    return [df.iloc[index == i] for i in range(len(p))]


def _take_last(a, skipna=True):
    """
    take last row (Series) of DataFrame / last value of Series
    considering NaN.

    Parameters
    ----------
    a : pd.DataFrame or pd.Series
    skipna : bool, default True
        Whether to exclude NaN

    """

    def _last_valid(s):
        for i in range(1, min(10, len(s) + 1)):
            val = s.iloc[-i]
            if not pd.isnull(val):
                return val
        else:
            nonnull = s[s.notna()]
            if not nonnull.empty:
                return nonnull.iloc[-1]
        return None

    if skipna is False:
        return a.iloc[-1]
    else:
        # take last valid value excluding NaN, NaN location may be different
        # in each column
        if is_dataframe_like(a):
            # create Series from appropriate backend dataframe library
            series_typ = type(a.iloc[0:1, 0])
            if a.empty:
                return series_typ([], dtype="float")
            return series_typ(
                {col: _last_valid(a[col]) for col in a.columns}, index=a.columns
            )
        else:
            return _last_valid(a)


def check_divisions(divisions):
    if not isinstance(divisions, (list, tuple)):
        raise ValueError("New division must be list or tuple")
    divisions = list(divisions)
    if divisions != sorted(divisions):
        raise ValueError("New division must be sorted")
    if len(divisions[:-1]) != len(list(unique(divisions[:-1]))):
        msg = "New division must be unique, except for the last element"
        raise ValueError(msg)


def repartition_divisions(a, b, name, out1, out2, force=False):
    """dask graph to repartition dataframe by new divisions

    Parameters
    ----------
    a : tuple
        old divisions
    b : tuple, list
        new divisions
    name : str
        name of old dataframe
    out1 : str
        name of temporary splits
    out2 : str
        name of new dataframe
    force : bool, default False
        Allows the expansion of the existing divisions.
        If False then the new divisions lower and upper bounds must be
        the same as the old divisions.

    Examples
    --------
    >>> repartition_divisions([1, 3, 7], [1, 4, 6, 7], 'a', 'b', 'c')  # doctest: +SKIP
    {('b', 0): (<function boundary_slice at ...>, ('a', 0), 1, 3, False),
     ('b', 1): (<function boundary_slice at ...>, ('a', 1), 3, 4, False),
     ('b', 2): (<function boundary_slice at ...>, ('a', 1), 4, 6, False),
     ('b', 3): (<function boundary_slice at ...>, ('a', 1), 6, 7, False)
     ('c', 0): (<function concat at ...>,
                (<type 'list'>, [('b', 0), ('b', 1)])),
     ('c', 1): ('b', 2),
     ('c', 2): ('b', 3)}
    """
    check_divisions(b)

    if len(b) < 2:
        # minimum division is 2 elements, like [0, 0]
        raise ValueError("New division must be longer than 2 elements")

    if force:
        if a[0] < b[0]:
            msg = (
                "left side of the new division must be equal or smaller "
                "than old division"
            )
            raise ValueError(msg)
        if a[-1] > b[-1]:
            msg = (
                "right side of the new division must be equal or larger "
                "than old division"
            )
            raise ValueError(msg)
    else:
        if a[0] != b[0]:
            msg = "left side of old and new divisions are different"
            raise ValueError(msg)
        if a[-1] != b[-1]:
            msg = "right side of old and new divisions are different"
            raise ValueError(msg)

    def _is_single_last_div(x):
        """Whether last division only contains single label"""
        return len(x) >= 2 and x[-1] == x[-2]

    c = [a[0]]
    d = dict()
    low = a[0]

    i, j = 1, 1  # indices for old/new divisions
    k = 0  # index for temp divisions

    last_elem = _is_single_last_div(a)

    # process through old division
    # left part of new division can be processed in this loop
    while i < len(a) and j < len(b):
        if a[i] < b[j]:
            # tuple is something like:
            # (methods.boundary_slice, ('from_pandas-#', 0), 3, 4, False))
            d[(out1, k)] = (methods.boundary_slice, (name, i - 1), low, a[i], False)
            low = a[i]
            i += 1
        elif a[i] > b[j]:
            d[(out1, k)] = (methods.boundary_slice, (name, i - 1), low, b[j], False)
            low = b[j]
            j += 1
        else:
            d[(out1, k)] = (methods.boundary_slice, (name, i - 1), low, b[j], False)
            low = b[j]
            if len(a) == i + 1 or a[i] < a[i + 1]:
                j += 1
            i += 1
        c.append(low)
        k += 1

    # right part of new division can remain
    if a[-1] < b[-1] or b[-1] == b[-2]:
        for _j in range(j, len(b)):
            # always use right-most of old division
            # because it may contain last element
            m = len(a) - 2
            d[(out1, k)] = (methods.boundary_slice, (name, m), low, b[_j], False)
            low = b[_j]
            c.append(low)
            k += 1
    else:
        # even if new division is processed through,
        # right-most element of old division can remain
        if last_elem and i < len(a):
            d[(out1, k)] = (methods.boundary_slice, (name, i - 1), a[i], a[i], False)
            k += 1
        c.append(a[-1])

    # replace last element of tuple with True
    d[(out1, k - 1)] = d[(out1, k - 1)][:-1] + (True,)

    i, j = 0, 1

    last_elem = _is_single_last_div(c)

    while j < len(b):
        tmp = []
        while c[i] < b[j]:
            tmp.append((out1, i))
            i += 1
        while (
            last_elem
            and c[i] == b[-1]
            and (b[-1] != b[-2] or j == len(b) - 1)
            and i < k
        ):
            # append if last split is not included
            tmp.append((out1, i))
            i += 1
        if len(tmp) == 0:
            # dummy slice to return empty DataFrame or Series,
            # which retain original data attributes (columns / name)
            d[(out2, j - 1)] = (methods.boundary_slice, (name, 0), a[0], a[0], False)
        elif len(tmp) == 1:
            d[(out2, j - 1)] = tmp[0]
        else:
            if not tmp:
                raise ValueError(
                    "check for duplicate partitions\nold:\n%s\n\n"
                    "new:\n%s\n\ncombined:\n%s" % (pformat(a), pformat(b), pformat(c))
                )
            d[(out2, j - 1)] = (methods.concat, tmp)
        j += 1
    return d


def repartition_freq(df, freq=None):
    """ Repartition a timeseries dataframe by a new frequency """
    if not isinstance(df.divisions[0], pd.Timestamp):
        raise TypeError("Can only repartition on frequency for timeseries")
    try:
        start = df.divisions[0].ceil(freq)
    except ValueError:
        start = df.divisions[0]
    divisions = methods.tolist(
        pd.date_range(start=start, end=df.divisions[-1], freq=freq)
    )
    if not len(divisions):
        divisions = [df.divisions[0], df.divisions[-1]]
    else:
        if divisions[-1] != df.divisions[-1]:
            divisions.append(df.divisions[-1])
        if divisions[0] != df.divisions[0]:
            divisions = [df.divisions[0]] + divisions

    return df.repartition(divisions=divisions)


def repartition_size(df, size):
    """
    Repartition dataframe so that new partitions have approximately `size` memory usage each
    """
    if isinstance(size, str):
        size = parse_bytes(size)
    size = int(size)

    mem_usages = df.map_partitions(total_mem_usage, deep=True).compute()

    # 1. split each partition that is larger than partition_size
    nsplits = 1 + mem_usages // size
    if np.any(nsplits > 1):
        split_name = "repartition-split-{}-{}".format(size, tokenize(df))
        df = _split_partitions(df, nsplits, split_name)
        # update mem_usages to account for the split partitions
        split_mem_usages = []
        for n, usage in zip(nsplits, mem_usages):
            split_mem_usages.extend([usage / n] * n)
        mem_usages = pd.Series(split_mem_usages)

    # 2. now that all partitions are less than size, concat them up to size
    assert np.all(mem_usages <= size)
    new_npartitions = list(map(len, iter_chunks(mem_usages, size)))
    new_partitions_boundaries = np.cumsum(new_npartitions)
    new_name = "repartition-{}-{}".format(size, tokenize(df))
    return _repartition_from_boundaries(df, new_partitions_boundaries, new_name)


def repartition_sizes(df, sizes):
    if not hasattr(df, "partition_sizes"):
        raise ValueError(
            "Can't repartition %s based on partition_sizes, don't know existing partition sizes"
        )
    partition_sizes = df.partition_sizes
    if partition_sizes == sizes:
        return df

    nxt_len = sum(sizes)
    if partition_sizes is not None:
        cur_len = sum(partition_sizes)
        if cur_len != nxt_len:
            raise ValueError(
                "Current len doesn't match new len: %d != %d" % (cur_len, nxt_len)
            )

    new_idxs = [0] + np.cumsum(sizes).tolist()

    slices = [
        df.iloc[new_idxs[i] : new_idxs[i + 1]].repartition(npartitions=1)
        for i in range(len(sizes))
    ]
    from dask.dataframe import concat

    result = concat(slices)
    result.partition_sizes = tuple(sizes)  # TODO: push this into the concat machinery
    return result


def total_mem_usage(df, index=True, deep=False):
    mem_usage = df.memory_usage(index=index, deep=deep)
    if is_series_like(mem_usage):
        mem_usage = mem_usage.sum()
    return mem_usage


def repartition_npartitions(df, npartitions):
    """ Repartition dataframe to a smaller number of partitions """
    new_name = "repartition-%d-%s" % (npartitions, tokenize(df))
    if df.npartitions == npartitions:
        return df
    elif df.npartitions > npartitions:
        npartitions_ratio = df.npartitions / npartitions
        new_partitions_boundaries = [
            int(new_partition_index * npartitions_ratio)
            for new_partition_index in range(npartitions + 1)
        ]
        return _repartition_from_boundaries(df, new_partitions_boundaries, new_name)
    else:
        original_divisions = divisions = pd.Series(df.divisions)
        if df.known_divisions and (
            np.issubdtype(divisions.dtype, np.datetime64)
            or np.issubdtype(divisions.dtype, np.number)
        ):
            if np.issubdtype(divisions.dtype, np.datetime64):
                divisions = divisions.values.astype("float64")

            if is_series_like(divisions):
                divisions = divisions.values

            n = len(divisions)
            divisions = np.interp(
                x=np.linspace(0, n, npartitions + 1),
                xp=np.linspace(0, n, n),
                fp=divisions,
            )
            if np.issubdtype(original_divisions.dtype, np.datetime64):
                divisions = methods.tolist(
                    pd.Series(divisions).astype(original_divisions.dtype)
                )
            elif np.issubdtype(original_divisions.dtype, np.integer):
                divisions = divisions.astype(original_divisions.dtype)

            if isinstance(divisions, np.ndarray):
                divisions = divisions.tolist()

            divisions = list(divisions)
            divisions[0] = df.divisions[0]
            divisions[-1] = df.divisions[-1]

            return df.repartition(divisions=divisions)
        else:
            div, mod = divmod(npartitions, df.npartitions)
            nsplits = [div] * df.npartitions
            nsplits[-1] += mod
            return _split_partitions(df, nsplits, new_name)


def _repartition_from_boundaries(df, new_partitions_boundaries, new_name):
    if not isinstance(new_partitions_boundaries, list):
        new_partitions_boundaries = list(new_partitions_boundaries)
    if new_partitions_boundaries[0] > 0:
        new_partitions_boundaries.insert(0, 0)
    if new_partitions_boundaries[-1] < df.npartitions:
        new_partitions_boundaries.append(df.npartitions)
    dsk = {}
    for i, (start, end) in enumerate(
        zip(new_partitions_boundaries, new_partitions_boundaries[1:])
    ):
        dsk[new_name, i] = (methods.concat, [(df._name, j) for j in range(start, end)])

    partition_idx_starts = df.partition_idx_starts
    if partition_idx_starts:
        partition_idx_bounds = df.partition_idx_starts + (df._len,)
        new_partition_idx_bounds = [
            partition_idx_bounds[i] for i in new_partitions_boundaries
        ]
        partition_sizes = [
            end - start
            for start, end in zip(
                new_partition_idx_bounds[:-1], new_partition_idx_bounds[1:]
            )
        ]
    else:
        partition_sizes = None

    divisions = [df.divisions[i] for i in new_partitions_boundaries]
    graph = HighLevelGraph.from_collections(new_name, dsk, dependencies=[df])
    return new_dd_object(
        graph, new_name, df._meta, divisions, partition_sizes=partition_sizes
    )


def _split_partitions(df, nsplits, new_name):
    """Split a Dask dataframe into new partitions

    Parameters
    ----------
    df: DataFrame or Series
    nsplits: List[int]
        Number of target dataframes for each partition
        The length of nsplits should be the same as df.npartitions
    new_name: str

    See Also
    --------
    repartition_npartitions
    repartition_size
    """
    if len(nsplits) != df.npartitions:
        raise ValueError("nsplits should have len={}".format(df.npartitions))

    dsk = {}
    split_name = "split-{}".format(tokenize(df, nsplits))
    j = 0
    for i, k in enumerate(nsplits):
        if k == 1:
            dsk[new_name, j] = (df._name, i)
            j += 1
        else:
            dsk[split_name, i] = (split_evenly, (df._name, i), k)
            for jj in range(k):
                dsk[new_name, j] = (getitem, (split_name, i), jj)
                j += 1

    divisions = [None] * (1 + sum(nsplits))
    graph = HighLevelGraph.from_collections(new_name, dsk, dependencies=[df])
    return new_dd_object(graph, new_name, df._meta, divisions)


def repartition(df, divisions=None, force=False):
    """Repartition dataframe along new divisions

    Dask.DataFrame objects are partitioned along their index.  Often when
    multiple dataframes interact we need to align these partitionings.  The
    ``repartition`` function constructs a new DataFrame object holding the same
    data but partitioned on different values.  It does this by performing a
    sequence of ``loc`` and ``concat`` calls to split and merge the previous
    generation of partitions.

    Parameters
    ----------

    divisions : list
        List of partitions to be used
    force : bool, default False
        Allows the expansion of the existing divisions.
        If False then the new divisions lower and upper bounds must be
        the same as the old divisions.

    Examples
    --------

    >>> df = df.repartition([0, 5, 10, 20])  # doctest: +SKIP

    Also works on Pandas objects

    >>> ddf = dd.repartition(df, [0, 5, 10, 20])  # doctest: +SKIP
    """

    token = tokenize(df, divisions)
    if isinstance(df, _Frame):
        tmp = "repartition-split-" + token
        out = "repartition-merge-" + token
        dsk = repartition_divisions(
            df.divisions, divisions, df._name, tmp, out, force=force
        )
        from .multi import maybe_infer_partition_sizes

        partition_sizes = maybe_infer_partition_sizes(divisions, df)
        graph = HighLevelGraph.from_collections(out, dsk, dependencies=[df])
        return new_dd_object(
            graph, out, df._meta, divisions, partition_sizes=partition_sizes
        )
    elif is_dataframe_like(df) or is_series_like(df):
        name = "repartition-dataframe-" + token
        from .utils import shard_df_on_index

        dfs = shard_df_on_index(df, divisions[1:-1])
        dsk = dict(((name, i), df) for i, df in enumerate(dfs))
        return new_dd_object(dsk, name, df, divisions)  # TODO: partition_sizes
    raise ValueError("Data must be DataFrame or Series")


def _reduction_chunk(x, aca_chunk=None, **kwargs):
    o = aca_chunk(x, **kwargs)
    # Return a dataframe so that the concatenated version is also a dataframe
    return o.to_frame().T if is_series_like(o) else o


def _reduction_combine(x, aca_combine=None, **kwargs):
    if isinstance(x, list):
        x = pd.Series(x)
    o = aca_combine(x, **kwargs)
    # Return a dataframe so that the concatenated version is also a dataframe
    return o.to_frame().T if is_series_like(o) else o


def _reduction_aggregate(x, aca_aggregate=None, **kwargs):
    if isinstance(x, list):
        x = pd.Series(x)
    return aca_aggregate(x, **kwargs)


def idxmaxmin_chunk(x, fn=None, skipna=True):
    minmax = "max" if fn == "idxmax" else "min"
    if len(x) > 0:
        idx = getattr(x, fn)(skipna=skipna)
        value = getattr(x, minmax)(skipna=skipna)
    else:
        idx = value = pd.Series([], dtype="i8")
    if is_series_like(idx):
        return pd.DataFrame({"idx": idx, "value": value})
    return pd.DataFrame({"idx": [idx], "value": [value]})


def idxmaxmin_row(x, fn=None, skipna=True):
    minmax = "max" if fn == "idxmax" else "min"
    if len(x) > 0:
        x = x.set_index("idx")
        idx = [getattr(x.value, fn)(skipna=skipna)]
        value = [getattr(x.value, minmax)(skipna=skipna)]
    else:
        idx = value = pd.Series([], dtype="i8")
    return pd.DataFrame({"idx": idx, "value": value})


def idxmaxmin_combine(x, fn=None, skipna=True):
    if len(x) == 0:
        return x
    return (
        x.groupby(level=0)
        .apply(idxmaxmin_row, fn=fn, skipna=skipna)
        .reset_index(level=1, drop=True)
    )


def idxmaxmin_agg(x, fn=None, skipna=True, scalar=False):
    res = idxmaxmin_combine(x, fn, skipna=skipna)["idx"]
    if len(res) == 0:
        raise ValueError("attempt to get argmax of an empty sequence")
    if scalar:
        return res[0]
    res.name = None
    return res


def _mode_aggregate(df, dropna):
    value_count_series = df.sum()
    max_val = value_count_series.max(skipna=dropna)
    mode_series = (
        value_count_series[value_count_series == max_val]
        .index.to_series()
        .sort_values()
        .reset_index(drop=True)
    )
    return mode_series


def _count_aggregate(x):
    return x.sum().astype("int64")


def safe_head(df, n):
    r = M.head(df, n)
    if len(r) != n:
        msg = (
            "Insufficient elements for `head`. {0} elements "
            "requested, only {1} elements available. Try passing larger "
            "`npartitions` to `head`."
        )
        warnings.warn(msg.format(n, len(r)))
    return r


def maybe_shift_divisions(df, periods, freq):
    """Maybe shift divisions by periods of size freq

    Used to shift the divisions for the `shift` method. If freq isn't a fixed
    size (not anchored or relative), then the divisions are shifted
    appropriately. Otherwise the divisions are cleared.

    Parameters
    ----------
    df : dd.DataFrame, dd.Series, or dd.Index
    periods : int
        The number of periods to shift.
    freq : DateOffset, timedelta, or time rule string
        The frequency to shift by.
    """
    if isinstance(freq, str):
        freq = pd.tseries.frequencies.to_offset(freq)

    is_offset = isinstance(freq, pd.DateOffset)
    if is_offset:
        if PANDAS_GT_100:
            is_anchored = freq.is_anchored()
        else:
            is_anchored = freq.isAnchored()
        if is_anchored or not hasattr(freq, "delta"):
            # Can't infer divisions on relative or anchored offsets, as
            # divisions may now split identical index value.
            # (e.g. index_partitions = [[1, 2, 3], [3, 4, 5]])
            return df.clear_divisions()
    if df.known_divisions:
        divs = pd.Series(range(len(df.divisions)), index=df.divisions)
        divisions = divs.shift(periods, freq=freq).index
        return type(df)(df.dask, df._name, df._meta, divisions)
    return df


@wraps(pd.to_datetime)
def to_datetime(arg, meta=None, **kwargs):
    if meta is None:
        if isinstance(arg, Index):
            meta = pd.DatetimeIndex([])
            meta.name = arg.name
        else:
            meta = pd.Series([pd.Timestamp("2000")])
            meta.index = meta.index.astype(arg.index.dtype)
            meta.index.name = arg.index.name
    return map_partitions(
        pd.to_datetime, arg, meta=meta, preserve_partition_sizes=True, **kwargs
    )


@wraps(pd.to_timedelta)
def to_timedelta(arg, unit="ns", errors="raise"):
    meta = pd.Series([pd.Timedelta(1, unit=unit)])
    return map_partitions(
        pd.to_timedelta,
        arg,
        unit=unit,
        errors=errors,
        meta=meta,
        preserve_partition_sizes=True,
    )


if hasattr(pd, "isna"):

    @wraps(pd.isna)
    def isna(arg):
        return map_partitions(pd.isna, arg, preserve_partition_sizes=True)


def _repr_data_series(s, index):
    """A helper for creating the ``_repr_data`` property"""
    npartitions = len(index) - 1
    if is_categorical_dtype(s):
        if has_known_categories(s):
            dtype = "category[known]"
        else:
            dtype = "category[unknown]"
    else:
        dtype = str(s.dtype)
    return pd.Series([dtype] + ["..."] * npartitions, index=index, name=s.name)


get_parallel_type = Dispatch("get_parallel_type")


@get_parallel_type.register(pd.Series)
def get_parallel_type_series(_):
    return Series


@get_parallel_type.register(pd.DataFrame)
def get_parallel_type_dataframe(_):
    return DataFrame


@get_parallel_type.register(pd.Index)
def get_parallel_type_index(_):
    return Index


@get_parallel_type.register(_Frame)
def get_parallel_type_frame(o):
    return get_parallel_type(o._meta)


@get_parallel_type.register(object)
def get_parallel_type_object(_):
    return Scalar


def has_parallel_type(x):
    """ Does this object have a dask dataframe equivalent? """
    return get_parallel_type(x) is not Scalar


def new_dd_object(dsk, name, meta, divisions, partition_sizes=None):
    """Generic constructor for dask.dataframe objects.

    Decides the appropriate output class based on the type of `meta` provided.
    """
    if has_parallel_type(meta):
        return get_parallel_type(meta)(dsk, name, meta, divisions, partition_sizes)
    elif is_arraylike(meta) and meta.shape:
        import dask.array as da

        if partition_sizes:
            chunks0 = partition_sizes
        else:
            chunks0 = (np.nan,) * (len(divisions) - 1)

        chunks = (chunks0,) + tuple((d,) for d in meta.shape[1:])
        if len(chunks) > 1:
            layer = dsk.layers[name]
            if isinstance(layer, Blockwise):
                layer.new_axes["j"] = chunks[1][0]
                layer.output_indices = layer.output_indices + ("j",)
            else:
                suffix = (0,) * (len(chunks) - 1)
                for i in range(len(chunks[0])):
                    layer[(name, i) + suffix] = layer.pop((name, i))
        return da.Array(dsk, name=name, chunks=chunks, dtype=meta.dtype)
    else:
        return get_parallel_type(meta)(dsk, name, meta, divisions, partition_sizes)


def partitionwise_graph(func, name, *args, **kwargs):
    """
    Apply a function partition-wise across arguments to create layer of a graph

    This applies a function, ``func``, in an embarrassingly parallel fashion
    across partitions/chunks in the provided arguments.  It handles Dataframes,
    Arrays, and scalars smoothly, and relies on the ``blockwise`` machinery
    to provide a nicely symbolic graph.

    It is most commonly used in other graph-building functions to create the
    appropriate layer of the resulting dataframe.

    Parameters
    ----------
    func: callable
    name: str
        descriptive name for the operation
    *args:
    **kwargs:

    Returns
    -------
    out: Blockwise graph

    Examples
    --------
    >>> subgraph = partitionwise_graph(function, x, y, z=123)  # doctest: +SKIP
    >>> layer = partitionwise_graph(function, df, x, z=123)  # doctest: +SKIP
    >>> graph = HighLevelGraph.from_collections(name, layer, dependencies=[df, x])  # doctest: +SKIP
    >>> result = new_dd_object(graph, name, metadata, df.divisions)  # doctest: +SKIP

    See Also
    --------
    map_partitions
    """
    pairs = []
    numblocks = {}
    for arg in args:
        if isinstance(arg, _Frame):
            pairs.extend([arg._name, "i"])
            numblocks[arg._name] = (arg.npartitions,)
        elif isinstance(arg, Scalar):
            pairs.extend([arg._name, "i"])
            numblocks[arg._name] = (1,)
        elif isinstance(arg, Array):
            if arg.ndim == 1:
                pairs.extend([arg.name, "i"])
            elif arg.ndim == 0:
                pairs.extend([arg.name, ""])
            elif arg.ndim == 2:
                pairs.extend([arg.name, "ij"])
            else:
                raise ValueError("Can't add multi-dimensional array to dataframes")
            numblocks[arg._name] = arg.numblocks
        else:
            pairs.extend([arg, None])
    return blockwise(
        func, name, "i", *pairs, numblocks=numblocks, concatenate=True, **kwargs
    )


def meta_warning(df):
    """
    Provide an informative message when the user is asked to provide metadata
    """
    if is_dataframe_like(df):
        meta_str = {k: str(v) for k, v in df.dtypes.to_dict().items()}
    elif is_series_like(df):
        meta_str = (df.name, str(df.dtype))
    else:
        meta_str = None
    msg = (
        "\nYou did not provide metadata, so Dask is running your "
        "function on a small dataset to guess output types. "
        "It is possible that Dask will guess incorrectly.\n"
        "To provide an explicit output types or to silence this message, "
        "please provide the `meta=` keyword, as described in the map or "
        "apply function that you are using."
    )
    if meta_str:
        msg += (
            "\n"
            "  Before: .apply(func)\n"
            "  After:  .apply(func, meta=%s)\n" % str(meta_str)
        )
    return msg


def prefix_reduction(f, ddf, identity, **kwargs):
    """Computes the prefix sums of f on df

    If df has partitions [P1, P2, ..., Pn], then returns the DataFrame with
    partitions [f(identity, P1),
                f(f(identity, P1), P2),
                f(f(f(identity, P1), P2), P3),
                ...]

    Parameters
    ----------
    f : callable
        an associative function f
    ddf : dd.DataFrame
    identity : pd.DataFrame
        an identity element of f, that is f(identity, df) = f(df, identity) = df
    """
    dsk = dict()
    name = "prefix_reduction-" + tokenize(f, ddf, identity, **kwargs)
    meta = ddf._meta
    n = len(ddf.divisions) - 1
    divisions = [None] * (n + 1)

    N = 1
    while N < n:
        N *= 2
    for i in range(n):
        dsk[(name, i, 1, 0)] = (apply, f, [(ddf._name, i), identity], kwargs)
    for i in range(n, N):
        dsk[(name, i, 1, 0)] = identity

    d = 1
    while d < N:
        for i in range(0, N, 2 * d):
            dsk[(name, i + 2 * d - 1, 2 * d, 0)] = (
                apply,
                f,
                [(name, i + d - 1, d, 0), (name, i + 2 * d - 1, d, 0)],
                kwargs,
            )
        d *= 2

    dsk[(name, N - 1, N, 1)] = identity

    while d > 1:
        d //= 2
        for i in range(0, N, 2 * d):
            dsk[(name, i + d - 1, d, 1)] = (name, i + 2 * d - 1, 2 * d, 1)
            dsk[(name, i + 2 * d - 1, d, 1)] = (
                apply,
                f,
                [(name, i + 2 * d - 1, 2 * d, 1), (name, i + d - 1, d, 0)],
                kwargs,
            )

    for i in range(n):
        dsk[(name, i)] = (apply, f, [(name, i, 1, 1), identity], kwargs)

    graph = HighLevelGraph.from_collections(name, dsk, dependencies=[ddf])
    return new_dd_object(graph, name, meta, divisions)


def suffix_reduction(f, ddf, identity, **kwargs):
    """Computes the suffix sums of f on df

    If df has partitions [P1, P2, ..., Pn], then returns the DataFrame with
    partitions [f(P1, f(P2, ...f(Pn, identity)...)),
                f(P2, ...f(Pn, identity)...),
                ...f(Pn, identity)...,
                ...]

    Parameters
    ----------
    f : callable
        an associative function f
    ddf : dd.DataFrame
    identity : pd.DataFrame
        an identity element of f, that is f(identity, df) = f(df, identity) = df
    kwargs : ??
        keyword arguments of f ??
    """
    dsk = dict()
    name = "suffix_reduction-" + tokenize(f, ddf, identity, **kwargs)
    meta = ddf._meta
    n = len(ddf.divisions) - 1
    divisions = [None] * (n + 1)

    N = 1
    while N < n:
        N *= 2
    for i in range(n):
        dsk[(name, i, 1, 0)] = (apply, f, [(ddf._name, n - 1 - i), identity], kwargs)
    for i in range(n, N):
        dsk[(name, i, 1, 0)] = identity

    d = 1
    while d < N:
        for i in range(0, N, 2 * d):
            dsk[(name, i + 2 * d - 1, 2 * d, 0)] = (
                apply,
                f,
                [(name, i + 2 * d - 1, d, 0), (name, i + d - 1, d, 0)],
                kwargs,
            )
        d *= 2

    dsk[(name, N - 1, N, 1)] = identity

    while d > 1:
        d //= 2
        for i in range(0, N, 2 * d):
            dsk[(name, i + d - 1, d, 1)] = (name, i + 2 * d - 1, 2 * d, 1)
            dsk[(name, i + 2 * d - 1, d, 1)] = (
                apply,
                f,
                [(name, i + d - 1, d, 0), (name, i + 2 * d - 1, 2 * d, 1)],
                kwargs,
            )

    for i in range(n):
        dsk[(name, i)] = (apply, f, [(name, n - 1 - i, 1, 1), identity], kwargs)

    graph = HighLevelGraph.from_collections(name, dsk, dependencies=[ddf])
    return new_dd_object(graph, name, meta, divisions)


def mapseries(base_chunk, concat_map):
    return base_chunk.map(concat_map)


def mapseries_combine(index, concat_result):
    final_series = concat_result.sort_index()
    final_series = index.to_series().map(final_series)
    return final_series


def series_map(base_series, map_series):
    npartitions = base_series.npartitions
    split_out = map_series.npartitions

    dsk = {}

    base_token_key = tokenize(base_series, split_out)
    base_split_prefix = "base-split-{}".format(base_token_key)
    base_shard_prefix = "base-shard-{}".format(base_token_key)
    for i, key in enumerate(base_series.__dask_keys__()):
        dsk[(base_split_prefix, i)] = (hash_shard, key, split_out)
        for j in range(split_out):
            dsk[(base_shard_prefix, 0, i, j)] = (getitem, (base_split_prefix, i), j)

    map_token_key = tokenize(map_series)
    map_split_prefix = "map-split-{}".format(map_token_key)
    map_shard_prefix = "map-shard-{}".format(map_token_key)
    for i, key in enumerate(map_series.__dask_keys__()):
        dsk[(map_split_prefix, i)] = (
            hash_shard,
            key,
            split_out,
            split_out_on_index,
            None,
        )
        for j in range(split_out):
            dsk[(map_shard_prefix, 0, i, j)] = (getitem, (map_split_prefix, i), j)

    token_key = tokenize(base_series, map_series)
    map_prefix = "map-series-{}".format(token_key)
    for i in range(npartitions):
        for j in range(split_out):
            dsk[(map_prefix, i, j)] = (
                mapseries,
                (base_shard_prefix, 0, i, j),
                (_concat, [(map_shard_prefix, 0, k, j) for k in range(split_out)]),
            )

    final_prefix = "map-series-combine-{}".format(token_key)
    for i, key in enumerate(base_series.index.__dask_keys__()):
        dsk[(final_prefix, i)] = (
            mapseries_combine,
            key,
            (_concat, [(map_prefix, i, j) for j in range(split_out)]),
        )

    meta = map_series._meta.copy()
    meta.index = base_series._meta.index
    meta = make_meta(meta)

    dependencies = [base_series, map_series, base_series.index]
    graph = HighLevelGraph.from_collections(
        final_prefix, dsk, dependencies=dependencies
    )
    divisions = list(base_series.divisions)

    return new_dd_object(graph, final_prefix, meta, divisions)<|MERGE_RESOLUTION|>--- conflicted
+++ resolved
@@ -1380,6 +1380,7 @@
 
         raise NotImplementedError(key)
 
+
     # Note: iloc is implemented only on DataFrame
 
     def repartition(
@@ -4036,62 +4037,6 @@
             "`len(df.index) == 0` or `len(df.columns) == 0`"
         )
 
-<<<<<<< HEAD
-=======
-    def __getitem__(self, key):
-        name = "getitem-%s" % tokenize(self, key)
-        if np.isscalar(key) or isinstance(key, (tuple, str)):
-
-            if isinstance(self._meta.index, (pd.DatetimeIndex, pd.PeriodIndex)):
-                if key not in self._meta.columns:
-                    return self.loc[key]
-
-            # error is raised from pandas
-            meta = self._meta[_extract_meta(key)]
-            dsk = partitionwise_graph(operator.getitem, name, self, key)
-            graph = HighLevelGraph.from_collections(name, dsk, dependencies=[self])
-            return new_dd_object(graph, name, meta, self.divisions)
-        elif isinstance(key, slice):
-            from pandas.api.types import is_float_dtype
-
-            is_integer_slice = any(
-                isinstance(i, Integral) for i in (key.start, key.step, key.stop)
-            )
-            # Slicing with integer labels is always iloc based except for a
-            # float indexer for some reason
-            if is_integer_slice and not is_float_dtype(self.index.dtype):
-                # NOTE: this always fails currently, as iloc is mostly
-                # unsupported, but we call it anyway here for future-proofing
-                # and error-attribution purposes
-                return self.iloc[key]
-            else:
-                return self.loc[key]
-
-        if isinstance(key, (np.ndarray, list)) or (
-            not is_dask_collection(key) and (is_series_like(key) or is_index_like(key))
-        ):
-            # error is raised from pandas
-            meta = self._meta[_extract_meta(key)]
-
-            dsk = partitionwise_graph(operator.getitem, name, self, key)
-            graph = HighLevelGraph.from_collections(name, dsk, dependencies=[self])
-            return new_dd_object(graph, name, meta, self.divisions)
-        if isinstance(key, Series):
-            # do not perform dummy calculation, as columns will not be changed.
-            #
-            if self.divisions != key.divisions:
-                from .multi import _maybe_align_partitions
-
-                self, key = _maybe_align_partitions([self, key])
-            dsk = partitionwise_graph(operator.getitem, name, self, key)
-            graph = HighLevelGraph.from_collections(name, dsk, dependencies=[self, key])
-            return new_dd_object(graph, name, self, self.divisions)
-        if isinstance(key, DataFrame):
-            return self.where(key, np.nan)
-
-        raise NotImplementedError(key)
-
->>>>>>> 2d7a3dfd
     def __setitem__(self, key, value):
         if isinstance(key, (tuple, list)) and isinstance(value, DataFrame):
             df = self.assign(**{k: value[c] for k, c in zip(key, value.columns)})
