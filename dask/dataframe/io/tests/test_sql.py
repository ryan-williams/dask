from contextlib import contextmanager, nullcontext
import io

import pytest

# import dask
from dask.dataframe.io.sql import read_sql_table
from dask.dataframe.utils import assert_eq, PANDAS_GT_0240
from dask.utils import tmpfile

pd = pytest.importorskip("pandas")
dd = pytest.importorskip("dask.dataframe")
pytest.importorskip("sqlalchemy")
pytest.importorskip("sqlite3")
np = pytest.importorskip("numpy")


data = """
name,number,age,negish
Alice,0,33,-5
Bob,1,40,-3
Chris,2,22,3
Dora,3,16,5
Edith,4,53,0
Francis,5,30,0
Garreth,6,20,0
"""

df = pd.read_csv(io.StringIO(data), index_col="number")


@pytest.yield_fixture
def db():
    with tmpfile() as f:
        uri = "sqlite:///%s" % f
        df.to_sql("test", uri, index=True, if_exists="replace")
        yield uri


def test_empty(db):
    from sqlalchemy import create_engine, MetaData, Table, Column, Integer

    with tmpfile() as f:
        uri = "sqlite:///%s" % f
        metadata = MetaData()
        engine = create_engine(uri)
        table = Table(
            "empty_table",
            metadata,
            Column("id", Integer, primary_key=True),
            Column("col2", Integer),
        )
        metadata.create_all(engine)

        dask_df = read_sql_table(table.name, uri, index_col="id", npartitions=1)
        assert dask_df.index.name == "id"
        assert dask_df.col2.dtype == np.dtype("int64")
        pd_dataframe = dask_df.compute()
        assert pd_dataframe.empty is True


@pytest.mark.skip(
    reason="Requires a postgres server. Sqlite does not support multiple schemas."
)
def test_empty_other_schema():
    from sqlalchemy import create_engine, MetaData, Table, Column, Integer, event, DDL

    # Database configurations.
    pg_host = "localhost"
    pg_port = "5432"
    pg_user = "user"
    pg_pass = "pass"
    pg_db = "db"
    db_url = "postgresql://%s:%s@%s:%s/%s" % (pg_user, pg_pass, pg_host, pg_port, pg_db)

    # Create an empty table in a different schema.
    table_name = "empty_table"
    schema_name = "other_schema"
    engine = create_engine(db_url)
    metadata = MetaData()
    table = Table(
        table_name,
        metadata,
        Column("id", Integer, primary_key=True),
        Column("col2", Integer),
        schema=schema_name,
    )
    # Create the schema and the table.
    event.listen(
        metadata, "before_create", DDL("CREATE SCHEMA IF NOT EXISTS %s" % schema_name)
    )
    metadata.create_all(engine)

    # Read the empty table from the other schema.
    dask_df = read_sql_table(
        table.name, db_url, index_col="id", schema=table.schema, npartitions=1
    )

    # Validate that the retrieved table is empty.
    assert dask_df.index.name == "id"
    assert dask_df.col2.dtype == np.dtype("int64")
    pd_dataframe = dask_df.compute()
    assert pd_dataframe.empty is True

    # Drop the schema and the table.
    engine.execute("DROP SCHEMA IF EXISTS %s CASCADE" % schema_name)


def test_needs_rational(db):
    import datetime

    now = datetime.datetime.now()
    d = datetime.timedelta(seconds=1)
    df = pd.DataFrame(
        {
            "a": list("ghjkl"),
            "b": [now + i * d for i in range(5)],
            "c": [True, True, False, True, True],
        }
    )
    df = df.append(
        [
            {"a": "x", "b": now + d * 1000, "c": None},
            {"a": None, "b": now + d * 1001, "c": None},
        ]
    )
    with tmpfile() as f:
        uri = "sqlite:///%s" % f
        df.to_sql("test", uri, index=False, if_exists="replace")

        # one partition contains NULL
        data = read_sql_table("test", uri, npartitions=2, index_col="b")
        df2 = df.set_index("b")
        assert_eq(data, df2.astype({"c": bool}))  # bools are coerced

        # one partition contains NULL, but big enough head
        data = read_sql_table("test", uri, npartitions=2, index_col="b", head_rows=12)
        df2 = df.set_index("b")
        assert_eq(data, df2)

        # empty partitions
        data = read_sql_table("test", uri, npartitions=20, index_col="b")
        part = data.get_partition(12).compute()
        assert part.dtypes.tolist() == ["O", bool]
        assert part.empty
        df2 = df.set_index("b")
        assert_eq(data, df2.astype({"c": bool}))

        # explicit meta
        data = read_sql_table("test", uri, npartitions=2, index_col="b", meta=df2[:0])
        part = data.get_partition(1).compute()
        assert part.dtypes.tolist() == ["O", "O"]
        df2 = df.set_index("b")
        assert_eq(data, df2)


def test_simple(db):
    # single chunk
    data = read_sql_table("test", db, npartitions=2, index_col="number").compute()
    assert (data.name == df.name).all()
    assert data.index.name == "number"
    assert_eq(data, df)


def test_npartitions(db):
    data = read_sql_table(
        "test", db, columns=list(df.columns), npartitions=2, index_col="number"
    )
    assert len(data.divisions) == 3
    assert (data.name.compute() == df.name).all()
    data = read_sql_table(
        "test", db, columns=["name"], npartitions=6, index_col="number"
    )
    assert_eq(data, df[["name"]])
    data = read_sql_table(
        "test",
        db,
        columns=list(df.columns),
        bytes_per_chunk=2 ** 30,
        index_col="number",
    )
    assert data.npartitions == 1
    assert (data.name.compute() == df.name).all()

    data_1 = read_sql_table(
        "test",
        db,
        columns=list(df.columns),
        bytes_per_chunk=2 ** 30,
        index_col="number",
        head_rows=1,
    )
    assert data_1.npartitions == 1
    assert (data_1.name.compute() == df.name).all()

    data = read_sql_table(
        "test",
        db,
        columns=list(df.columns),
        bytes_per_chunk=250,
        index_col="number",
        head_rows=1,
    )
    assert data.npartitions == 2


def test_divisions(db):
    data = read_sql_table(
        "test", db, columns=["name"], divisions=[0, 2, 4], index_col="number"
    )
    assert data.divisions == (0, 2, 4)
    assert data.index.max().compute() == 4
    assert_eq(data, df[["name"]][df.index <= 4])


def test_division_or_partition(db):
    with pytest.raises(TypeError):
        read_sql_table(
            "test",
            db,
            columns=["name"],
            index_col="number",
            divisions=[0, 2, 4],
            npartitions=3,
        )

    out = read_sql_table("test", db, index_col="number", bytes_per_chunk=100)
    m = out.map_partitions(
        lambda d: d.memory_usage(deep=True, index=True).sum()
    ).compute()
    assert (50 < m).all() and (m < 200).all()
    assert_eq(out, df)


def test_range(db):
    data = read_sql_table("test", db, npartitions=2, index_col="number", limits=[1, 4])
    assert data.index.min().compute() == 1
    assert data.index.max().compute() == 4


def test_datetimes():
    import datetime

    now = datetime.datetime.now()
    d = datetime.timedelta(seconds=1)
    df = pd.DataFrame(
        {"a": list("ghjkl"), "b": [now + i * d for i in range(2, -3, -1)]}
    )
    with tmpfile() as f:
        uri = "sqlite:///%s" % f
        df.to_sql("test", uri, index=False, if_exists="replace")
        data = read_sql_table("test", uri, npartitions=2, index_col="b")
        assert data.index.dtype.kind == "M"
        assert data.divisions[0] == df.b.min()
        df2 = df.set_index("b")
        assert_eq(data.map_partitions(lambda x: x.sort_index()), df2.sort_index())


def test_with_func(db):
    from sqlalchemy import sql

    index = sql.func.abs(sql.column("negish")).label("abs")

    # function for the index, get all columns
    data = read_sql_table("test", db, npartitions=2, index_col=index)
    assert data.divisions[0] == 0
    part = data.get_partition(0).compute()
    assert (part.index == 0).all()

    # now an arith op for one column too; it's name will be 'age'
    data = read_sql_table(
        "test",
        db,
        npartitions=2,
        index_col=index,
        columns=[index, -(sql.column("age"))],
    )
    assert (data.age.compute() < 0).all()

    # a column that would have no name, give it a label
    index = (-(sql.column("negish"))).label("index")
    data = read_sql_table(
        "test", db, npartitions=2, index_col=index, columns=["negish", "age"]
    )
    d = data.compute()
    assert (-d.index == d["negish"]).all()


def test_no_nameless_index(db):
    from sqlalchemy import sql

    index = -(sql.column("negish"))
    with pytest.raises(ValueError):
        read_sql_table(
            "test", db, npartitions=2, index_col=index, columns=["negish", "age", index]
        )

    index = sql.func.abs(sql.column("negish"))

    # function for the index, get all columns
    with pytest.raises(ValueError):
        read_sql_table("test", db, npartitions=2, index_col=index)


def test_select_from_select(db):
    from sqlalchemy import sql

    s1 = sql.select([sql.column("number"), sql.column("name")]).select_from(
        sql.table("test")
    )
    out = read_sql_table(s1, db, npartitions=2, index_col="number")
    assert_eq(out, df[["name"]])


def test_extra_connection_engine_keywords(capsys, db):
    data = read_sql_table(
        "test", db, npartitions=2, index_col="number", engine_kwargs={"echo": False}
    ).compute()
    # no captured message from the stdout with the echo=False parameter (this is the default)
    out, err = capsys.readouterr()
    assert "SELECT" not in out
    assert_eq(data, df)
    # with the echo=True sqlalchemy parameter, you should get all SQL queries in the stdout
    data = read_sql_table(
        "test", db, npartitions=2, index_col="number", engine_kwargs={"echo": True}
    ).compute()
    out, err = capsys.readouterr()
    assert "WHERE test.number >= ? AND test.number < ?" in out
    assert "WHERE test.number >= ? AND test.number <= ?" in out
    assert_eq(data, df)


def test_no_character_index_without_divisions(db):

    # attempt to read the sql table with a character index and no divisions
    with pytest.raises(TypeError):
        read_sql_table("test", db, npartitions=2, index_col="name", divisions=None)


@contextmanager
def tmp_db_uri():
    with tmpfile() as f:
        yield "sqlite:///%s" % f


@pytest.mark.parametrize("distributed", [False, True])
@pytest.mark.parametrize("npartitions", [1, 2])
def test_to_sql(distributed, npartitions):
    from dask.distributed import Client

    with Client() if distributed else nullcontext():

        df_by_age = df.set_index("age")
        df_appended = pd.concat([df, df,])

        ddf = dd.from_pandas(df, npartitions)
        ddf_by_age = ddf.set_index("age")

        # Simple round trip test: use existing "number" index_col
        with tmp_db_uri() as uri:
            ddf.to_sql("test", uri)
            result = read_sql_table("test", uri, "number")
            assert_eq(df, result)

        # Test writing no index, and reading back in with one of the other columns as index (`read_sql_table` requires
        # an index_col)
        with tmp_db_uri() as uri:
            ddf.to_sql("test", uri, index=False)

            result = read_sql_table("test", uri, "negish")
            assert_eq(df.set_index("negish"), result)

            result = read_sql_table("test", uri, "age")
            assert_eq(df_by_age, result)

        # Index by "age" instead
        with tmp_db_uri() as uri:
            ddf_by_age.to_sql(
                "test", uri,
            )
            result = read_sql_table("test", uri, "age")
            assert_eq(df_by_age, result)

        # Index column can't have "object" dtype if no partitions are provided
        with tmp_db_uri() as uri:
            ddf.set_index("name").to_sql("test", uri)
            with pytest.raises(
                TypeError,
                match='Provided index column is of type "object".  If divisions is not provided the index column type must be numeric or datetime.',  # noqa: E501
            ):
                read_sql_table("test", uri, "name")

        # Test various "if_exists" values
        with tmp_db_uri() as uri:
            ddf.to_sql("test", uri)

            # Writing a table that already exists fails
            with pytest.raises(ValueError, match="Table 'test' already exists"):
                ddf.to_sql("test", uri)

            ddf.to_sql("test", uri, if_exists="append")
            result = read_sql_table("test", uri, "number")

            assert_eq(df_appended, result)

<<<<<<< HEAD
            ddf_by_age.to_sql("test", uri, if_exists="replace")
            result = read_sql_table("test", uri, "age")
            assert_eq(df_by_age, result)

        # Verify number of partitions returned, when compute=False
        with tmp_db_uri() as uri:
            result = ddf.to_sql("test", uri, compute=False,)

            # the first result is from the "meta" insert
            actual = len(result.compute()) - 1
            assert actual == npartitions
=======
    # Verify number of partitions returned, when compute=False
    with tmp_db_uri() as uri:
        result = ddf.to_sql("test", uri, compute=False,)

        # the first result is from the "meta" insert
        actual = len(result.compute()) - 1

        assert actual == npartitions
>>>>>>> 922dbc17


def test_to_sql_kwargs():
    ddf = dd.from_pandas(df, 2)
    with tmp_db_uri() as uri:
        # "method" keyword is allowed iff pandas>=0.24.0
        if PANDAS_GT_0240:
            ddf.to_sql("test", uri, method=None)
        else:
            with pytest.raises(ValueError):
                ddf.to_sql("test", uri, method=None)

        # Other, unknown keywords always disallowed
        with pytest.raises(ValueError, match="Invalid kwargs: unknown"):
            ddf.to_sql("test", uri, unknown=None)<|MERGE_RESOLUTION|>--- conflicted
+++ resolved
@@ -403,7 +403,6 @@
 
             assert_eq(df_appended, result)
 
-<<<<<<< HEAD
             ddf_by_age.to_sql("test", uri, if_exists="replace")
             result = read_sql_table("test", uri, "age")
             assert_eq(df_by_age, result)
@@ -414,17 +413,8 @@
 
             # the first result is from the "meta" insert
             actual = len(result.compute()) - 1
+
             assert actual == npartitions
-=======
-    # Verify number of partitions returned, when compute=False
-    with tmp_db_uri() as uri:
-        result = ddf.to_sql("test", uri, compute=False,)
-
-        # the first result is from the "meta" insert
-        actual = len(result.compute()) - 1
-
-        assert actual == npartitions
->>>>>>> 922dbc17
 
 
 def test_to_sql_kwargs():
