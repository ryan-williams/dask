--- conflicted
+++ resolved
@@ -1242,14 +1242,12 @@
 def compute_and_set_divisions(df, **kwargs):
     mins = df.index.map_partitions(M.min, meta=df.index)
     maxes = df.index.map_partitions(M.max, meta=df.index)
-<<<<<<< HEAD
+
     lens = df.index.map_partitions(len, meta=df.index)
     mins, maxes, lens = compute(mins, maxes, lens, **kwargs)
-=======
-    mins, maxes = compute(mins, maxes, **kwargs)
+
     mins = remove_nans(mins)
     maxes = remove_nans(maxes)
->>>>>>> 2d7a3dfd
 
     if (
         sorted(mins) != list(mins)
