from datetime import datetime
from collections import defaultdict

import bisect
import numpy as np
import pandas as pd

<<<<<<< HEAD
import dask.dataframe as dd
from .core import new_dd_object, Series, partitionwise_graph, Index
=======
from .core import new_dd_object, Series, Index
>>>>>>> 46ad9017
from ..array.core import Array
from .utils import is_index_like, meta_nonempty
from . import methods
from ..base import tokenize
from ..highlevelgraph import HighLevelGraph


class _IndexerBase(object):
    def __init__(self, obj):
        self.obj = obj

    @property
    def _name(self):
        return self.obj._name

    @property
    def _meta_indexer(self):
        raise NotImplementedError

    def _make_meta(self, iindexer, cindexer):
        """
        get metadata
        """
        if cindexer is None:
            return self.obj
        else:
            return self._meta_indexer[:, cindexer]


class _iLocIndexer(_IndexerBase):
    @property
    def _meta_indexer(self):
        return self.obj._meta.iloc

    def __getitem__(self, key):
        if isinstance(key, int):
<<<<<<< HEAD
            key = slice(key, key+1)
=======
            key = slice(key, key + 1)
>>>>>>> 46ad9017

        if isinstance(key, (slice, list, np.ndarray, Index, Series)):
            key = tuple([key])

        if not isinstance(key, tuple):
            raise ValueError("Expected slice or tuple or Dask Index, got %s" % str(key))

        obj = self.obj

        if len(key) == 0:
            return obj
        elif len(key) == 1:
            iindexer = key[0]
            cindexer = slice(None)
        elif len(key) == 2:
            if isinstance(obj, Series):
                raise ValueError("Can't slice Series on 2 axes: %s" % str(key))
            iindexer, cindexer = key
        else:
<<<<<<< HEAD
            raise pd.core.indexing.IndexingError("Expected tuple of length ≤2: %s" % str(key))

        partition_sizes = obj.partition_sizes
        if isinstance(iindexer, Series): # and self.divisions == key.divisions:  # and self.known_divisions:
            if iindexer.dtype == np.dtype(int):
                raise Exception("not implemented")
                """
                name = "index-%s" % tokenize(self.obj, iindexer)
                import operator
                dsk = partitionwise_graph(operator.getitem, name, self.obj, iindexer)
                graph = HighLevelGraph.from_collections(name, dsk, dependencies=[self.obj, iindexer])
                return dd.DataFrame(graph, name, self.obj._meta, self.obj.divisions, partition_sizes=self.obj.partition_sizes)
                """
            elif iindexer.dtype == np.dtype(bool):
                return obj.loc[iindexer, cindexer]
            else:
                raise Exception(f"Expected a series to be of int or bool, not {iindexer.dtype}!")
        elif not (isinstance(iindexer, slice) and iindexer == slice(None)):
            if not partition_sizes:
                print("")
                #raise NotImplementedError("%s.iloc only supported for %s with known partition_sizes" % obj.__class__.__name__)

            _len = obj._len

            if isinstance(iindexer, slice):
                start, stop, step = (iindexer.start or 0), (iindexer.stop if iindexer.stop is not None else obj._len), (iindexer.step or 1)
                if start < 0:
                    start += obj._len
                if stop < 0:
                    stop += obj._len
=======
            raise pd.core.indexing.IndexingError(
                "Expected tuple of length ≤2: %s" % str(key)
            )

        partition_sizes = obj.partition_sizes
        if isinstance(iindexer, Series):
            # TODO: something like this might work for applicable cases:
            # if self.divisions == key.divisions:  # and self.known_divisions:
            #     name = "index-%s" % tokenize(self.obj, iindexer)
            #     import operator
            #     dsk = partitionwise_graph(operator.getitem, name, self.obj, iindexer)
            #     graph = HighLevelGraph.from_collections(name, dsk, dependencies=[self.obj, iindexer])
            #     return dd.DataFrame(
            #         graph,name,
            #         self.obj._meta,
            #         self.obj.divisions,
            #         partition_sizes=self.obj.partition_sizes,
            #     )
            # else:
            if iindexer.dtype == np.dtype(int):
                raise Exception("not implemented")

            elif iindexer.dtype == np.dtype(bool):
                return obj.loc[iindexer, cindexer]
            else:
                raise Exception(
                    f"Expected a series to be of int or bool, not {iindexer.dtype}!"
                )
        elif not (isinstance(iindexer, slice) and iindexer == slice(None)):
            if not partition_sizes:
                cls = obj.__class__.__name__
                raise NotImplementedError(
                    "%s.iloc only supported for %s with known partition_sizes"
                    % (cls, cls)
                )

            _len = obj._len

            if isinstance(iindexer, slice):
                # TODO: use step-size here?
                start, stop, _ = (
                    (iindexer.start or 0),
                    (iindexer.stop if iindexer.stop is not None else _len),
                    (iindexer.step or 1),
                )
                if start < 0:
                    start += _len
                if stop < 0:
                    stop += _len
>>>>>>> 46ad9017
                m, M = min(start, stop), max(start, stop)
                m = np.clip(m, 0, _len)
                M = np.clip(M, 0, _len)

                partition_data = [
                    dict(partition_idx=partition_idx, start=start, end=end, m=m, M=M)
<<<<<<< HEAD
                    for partition_idx, (start, end)
                    in enumerate(obj.partition_idx_ranges)
=======
                    for partition_idx, (start, end) in enumerate(
                        obj.partition_idx_ranges
                    )
>>>>>>> 46ad9017
                    if start < M and end > m
                ]

                if not partition_data:
<<<<<<< HEAD
                    # The passed slice either begins after obj's end, or is empty and falls at a partition boundary (e.g. 0:0, N:N for N == partition_sizes[0], etc.)
                    if m > _len:
                        partition_data = [
                             dict(partition_idx=partition_idx, start=start, end=end, m=m, M=M)
                             for partition_idx, (start, end)
                             in list(enumerate(obj.partition_idx_ranges))[-1:]
                        ]
                    else:
                        partition_data = [
                            dict(partition_idx=partition_idx, start=start, end=end, m=m, M=M)
                            for partition_idx, (start, end)
                            in enumerate(obj.partition_idx_ranges)
                            if start <= M and end >= m
                        ] \
                        [:1]

                first_partition = partition_data[0]
                first_partition_idx = first_partition['partition_idx']
                first_full_partition_idx = first_partition_idx

                last_partition = partition_data[-1]
                last_partition_idx = last_partition['partition_idx']
                last_full_partition_idx = last_partition_idx

                partition_end_idx = last_partition_idx + 1
                divisions = list(obj.divisions[first_partition_idx:(partition_end_idx + 1)])
=======
                    # The passed slice either begins after obj's end, or is empty and falls at a partition
                    # boundary (e.g. 0:0, N:N for N == partition_sizes[0], etc.)
                    if m > _len:
                        partition_data = [
                            dict(
                                partition_idx=partition_idx,
                                start=start,
                                end=end,
                                m=m,
                                M=M,
                            )
                            for partition_idx, (start, end) in list(
                                enumerate(obj.partition_idx_ranges)
                            )[-1:]
                        ]
                    else:
                        partition_data = [
                            dict(
                                partition_idx=partition_idx,
                                start=start,
                                end=end,
                                m=m,
                                M=M,
                            )
                            for partition_idx, (start, end) in enumerate(
                                obj.partition_idx_ranges
                            )
                            if start <= M and end >= m
                        ][:1]

                first_partition = partition_data[0]
                first_partition_idx = first_partition["partition_idx"]
                first_full_partition_idx = first_partition_idx

                last_partition = partition_data[-1]
                last_partition_idx = last_partition["partition_idx"]
                last_full_partition_idx = last_partition_idx

                partition_end_idx = last_partition_idx + 1
                divisions = list(
                    obj.divisions[first_partition_idx : (partition_end_idx + 1)]
                )
>>>>>>> 46ad9017

                partial_prefix = None
                partial_suffix = None
                partition_sizes_prefix = ()
                partition_sizes_suffix = ()

<<<<<<< HEAD
                assert first_partition['start'] <= first_partition['m']
                has_partial_prefix = first_partition['start'] < first_partition['m']

                assert last_partition['end'] >= last_partition['M']
                has_partial_suffix = last_partition['end'] > last_partition['M']

                has_clipped_single_partition = has_partial_prefix and has_partial_suffix and first_partition_idx == last_partition_idx
=======
                assert first_partition["start"] <= first_partition["m"]
                has_partial_prefix = first_partition["start"] < first_partition["m"]

                assert last_partition["end"] >= last_partition["M"]
                has_partial_suffix = last_partition["end"] > last_partition["M"]

                has_clipped_single_partition = (
                    has_partial_prefix
                    and has_partial_suffix
                    and first_partition_idx == last_partition_idx
                )
>>>>>>> 46ad9017

                if has_partial_prefix:
                    divisions[0] = None
                    first_full_partition_idx += 1
<<<<<<< HEAD
                    start = first_partition['m'] - first_partition['start']
                    end = min(first_partition['end'], first_partition['M'])
                    drop_right = first_partition['end'] - end
                    partition_sizes_prefix = (partition_sizes[first_partition_idx] - start - drop_right,)
                    partial_prefix = \
                        obj \
                            .partitions[first_partition_idx] \
                            .map_partitions(
                                lambda df, start, drop_right: \
                                    df.iloc[start:-drop_right] \
                                    if drop_right \
                                    else df.iloc[start:],
                                start,
                                drop_right
                            )

                if last_partition['end'] != last_partition['M']:
=======
                    start = first_partition["m"] - first_partition["start"]
                    end = min(first_partition["end"], first_partition["M"])
                    drop_right = first_partition["end"] - end
                    partition_sizes_prefix = (
                        partition_sizes[first_partition_idx] - start - drop_right,
                    )
                    partial_prefix = obj.partitions[first_partition_idx].map_partitions(
                        lambda df, start, drop_right: df.iloc[start:-drop_right]
                        if drop_right
                        else df.iloc[start:],
                        start,
                        drop_right,
                    )

                if last_partition["end"] != last_partition["M"]:
>>>>>>> 46ad9017
                    divisions[-1] = None
                    last_full_partition_idx -= 1
                    if not has_clipped_single_partition:
                        # Only compute+set a "suffix" if the partial final partition is not the same
                        # as a partial initial partition (handled above)
<<<<<<< HEAD
                        end = last_partition['end'] - last_partition['M']
                        partition_sizes_suffix = (partition_sizes[last_partition_idx] - end,)
                        partial_suffix = \
                            obj \
                                .partitions[last_partition_idx] \
                                .map_partitions(lambda df, end: df.iloc[:-end], end)

                full_partition_idx_range = slice(first_full_partition_idx, last_full_partition_idx + 1)
                num_full_partitions = max(0, last_full_partition_idx + 1 - first_full_partition_idx)
                new_partition_sizes = partition_sizes_prefix + partition_sizes[full_partition_idx_range] + partition_sizes_suffix
=======
                        end = last_partition["end"] - last_partition["M"]
                        partition_sizes_suffix = (
                            partition_sizes[last_partition_idx] - end,
                        )
                        partial_suffix = obj.partitions[
                            last_partition_idx
                        ].map_partitions(lambda df, end: df.iloc[:-end], end)

                full_partition_idx_range = slice(
                    first_full_partition_idx, last_full_partition_idx + 1
                )
                num_full_partitions = max(
                    0, last_full_partition_idx + 1 - first_full_partition_idx
                )
                new_partition_sizes = (
                    partition_sizes_prefix
                    + partition_sizes[full_partition_idx_range]
                    + partition_sizes_suffix
                )
>>>>>>> 46ad9017

                keys = []
                dependencies = []

                if partial_prefix is not None:
                    keys.append((partial_prefix._name, 0))
                    dependencies.append(partial_prefix)

                if num_full_partitions:
                    keys += [
                        (obj._name, first_full_partition_idx + idx)
                        for idx in range(num_full_partitions)
                    ]
                    dependencies.append(obj)

                if partial_suffix is not None:
                    keys.append((partial_suffix._name, 0))
                    dependencies.append(partial_suffix)

<<<<<<< HEAD
                name = 'iloc-%s' % tokenize(obj, key)
                dsk = { (name, idx): key for idx, key in enumerate(keys) }
                meta = obj._meta
                graph = HighLevelGraph.from_collections(name, dsk, dependencies=dependencies)
                row_sliced = new_dd_object(graph, name, meta=meta, divisions=divisions, partition_sizes=new_partition_sizes)
=======
                name = "iloc-%s" % tokenize(obj, key)
                dsk = {(name, idx): key for idx, key in enumerate(keys)}
                meta = obj._meta
                graph = HighLevelGraph.from_collections(
                    name, dsk, dependencies=dependencies
                )
                row_sliced = new_dd_object(
                    graph,
                    name,
                    meta=meta,
                    divisions=divisions,
                    partition_sizes=new_partition_sizes,
                )
>>>>>>> 46ad9017
                if cindexer == slice(None):
                    return row_sliced
                else:
                    return row_sliced.iloc[:, cindexer]
            elif isinstance(iindexer, (list, pd.Series, np.ndarray)):
                if isinstance(iindexer, (pd.Series, np.ndarray)):
                    if iindexer.dtype != np.dtype(int):
<<<<<<< HEAD
                        raise ValueError('%s dtype must be int, got %s: %s' % (type(iindexer).__name__, iindexer.dtype, iindexer))
                    if isinstance(iindexer, pd.Series):
                        iindexer = iindexer.values
                    iindexer = iindexer.tolist()
                iindexer = sorted([ idx + _len if idx < 0 else idx for idx in iindexer ])
=======
                        raise ValueError(
                            "%s dtype must be int, got %s: %s"
                            % (type(iindexer).__name__, iindexer.dtype, iindexer)
                        )
                    if isinstance(iindexer, pd.Series):
                        iindexer = iindexer.values
                    iindexer = iindexer.tolist()
                iindexer = sorted([idx + _len if idx < 0 else idx for idx in iindexer])
>>>>>>> 46ad9017
                all_partition_idxs = {}
                cur_partition_idxs = []
                idx_pos = 0
                num_idxs = len(iindexer)
                partition_ends = np.cumsum(partition_sizes).tolist()
                npartitions = len(partition_ends)
                partition_idx = 0
                cur_partition_end = partition_ends[0]
                while idx_pos < num_idxs:
                    idx = iindexer[idx_pos]
                    while idx >= cur_partition_end:
                        if cur_partition_idxs:
                            all_partition_idxs[partition_idx] = cur_partition_idxs
                            cur_partition_idxs = []
                        partition_idx += 1
                        if partition_idx == npartitions:
                            break
                        cur_partition_end = partition_ends[partition_idx]
                    cur_partition_idxs.append(idx)
                    idx_pos += 1
                if cur_partition_idxs:
                    all_partition_idxs[partition_idx] = cur_partition_idxs

<<<<<<< HEAD
                name = 'iloc-%s' % tokenize(obj, key)
                def iloc(d, idxs):
                    return d.iloc[idxs]
                dsk = {
                    (name, idx): (iloc, (obj._name, partition_idx), idxs)
                    for idx, (partition_idx, idxs)
                    in enumerate(all_partition_idxs.items())
=======
                name = "iloc-%s" % tokenize(obj, key)

                def iloc(d, idxs):
                    return d.iloc[idxs]

                dsk = {
                    (name, idx): (iloc, (obj._name, partition_idx), idxs)
                    for idx, (partition_idx, idxs) in enumerate(
                        all_partition_idxs.items()
                    )
>>>>>>> 46ad9017
                }
                meta = obj._meta
                graph = HighLevelGraph.from_collections(name, dsk, dependencies=[obj])
                row_sliced = new_dd_object(
<<<<<<< HEAD
                    graph, name, meta=meta,
                    divisions=[None] * (len(all_partition_idxs) + 1),
                    partition_sizes=[ len(idxs) for idxs in all_partition_idxs.values() ]
=======
                    graph,
                    name,
                    meta=meta,
                    divisions=[None] * (len(all_partition_idxs) + 1),
                    partition_sizes=[len(idxs) for idxs in all_partition_idxs.values()],
>>>>>>> 46ad9017
                )
                if cindexer == slice(None):
                    return row_sliced
                else:
                    return row_sliced.iloc[:, cindexer]
            else:
                raise ValueError("Unexpected iindexer: %s" % str(iindexer))
        else:
            if cindexer == slice(None):
                return obj
            from dask.dataframe import DataFrame
<<<<<<< HEAD
=======

>>>>>>> 46ad9017
            if not isinstance(obj, DataFrame):
                raise NotImplementedError(
                    "'DataFrame.iloc' with unknown partition sizes not supported. "
                    "`partition_sizes` must be computed/set ahead of time, or propagated from an "
                    "upstream DataFrame or Series, in order to call `iloc`."
                )

            if not obj.columns.is_unique:
                # if there are any duplicate column names, do an iloc
                return self._iloc(iindexer, cindexer)
            else:
                # otherwise dispatch to dask.dataframe.core.DataFrame.__getitem__
                col_names = obj.columns[cindexer]
                return obj.__getitem__(col_names)

    def _iloc(self, iindexer, cindexer):
        assert iindexer == slice(None)
        meta = self._make_meta(iindexer, cindexer)

<<<<<<< HEAD
        return self.obj.map_partitions(methods.iloc, cindexer, meta=meta, preserve_partitions=True)
=======
        return self.obj.map_partitions(
            methods.iloc, cindexer, meta=meta, preserve_partition_sizes=True
        )
>>>>>>> 46ad9017


class _LocIndexer(_IndexerBase):
    """ Helper class for the .loc accessor """

    @property
    def _meta_indexer(self):
        return self.obj._meta.loc

    def __getitem__(self, key):

        if isinstance(key, tuple):
            # multi-dimensional selection
            if len(key) > self.obj.ndim:
                # raise from pandas
                msg = "Too many indexers"
                raise pd.core.indexing.IndexingError(msg)

            iindexer = key[0]
            cindexer = key[1]
        else:
            # if self.obj is Series, cindexer is always None
            iindexer = key
            cindexer = None
        return self._loc(iindexer, cindexer)

    def _loc(self, iindexer, cindexer):
        """ Helper function for the .loc accessor """
        if isinstance(iindexer, Series):
            return self._loc_series(iindexer, cindexer)
        elif isinstance(iindexer, Array):
            return self._loc_array(iindexer, cindexer)
        elif callable(iindexer):
            return self._loc(iindexer(self.obj), cindexer)

        if self.obj.known_divisions:
            iindexer = self._maybe_partial_time_string(iindexer)

            if isinstance(iindexer, slice):
                return self._loc_slice(iindexer, cindexer)
            elif isinstance(iindexer, (list, np.ndarray)):
                return self._loc_list(iindexer, cindexer)
            else:
                # element should raise KeyError
                return self._loc_element(iindexer, cindexer)
        else:
            if isinstance(iindexer, (list, np.ndarray)):
                # applying map_pattition to each partitions
                # results in duplicated NaN rows
                msg = "Cannot index with list against unknown division"
                raise KeyError(msg)
            elif not isinstance(iindexer, slice):
                iindexer = slice(iindexer, iindexer)

            meta = self._make_meta(iindexer, cindexer)
            return self.obj.map_partitions(
<<<<<<< HEAD
                methods.try_loc, iindexer, cindexer, meta=meta,  # TODO: partition_sizes
=======
                methods.try_loc,
                iindexer,
                cindexer,
                meta=meta,  # TODO: partition_sizes
>>>>>>> 46ad9017
            )

    def _maybe_partial_time_string(self, iindexer):
        """
        Convert index-indexer for partial time string slicing
        if obj.index is DatetimeIndex / PeriodIndex
        """
        idx = meta_nonempty(self.obj._meta.index)
        iindexer = _maybe_partial_time_string(idx, iindexer, kind="loc")
        return iindexer

    def _loc_series(self, iindexer, cindexer):
        meta = self._make_meta(iindexer, cindexer)
        return self.obj.map_partitions(
<<<<<<< HEAD
            methods.loc, iindexer, cindexer, token="loc-series", meta=meta  # TODO: partition_sizes
=======
            methods.loc,
            iindexer,
            cindexer,
            token="loc-series",
            meta=meta,  # TODO: partition_sizes
>>>>>>> 46ad9017
        )

    def _loc_array(self, iindexer, cindexer):
        iindexer_series = iindexer.to_dask_dataframe("_", self.obj.index)
        return self._loc_series(iindexer_series, cindexer)

    def _loc_list(self, iindexer, cindexer):
        name = "loc-%s" % tokenize(iindexer, self.obj)
        parts = self._get_partitions(iindexer)
        meta = self._make_meta(iindexer, cindexer)

        if len(iindexer):
            dsk = {}
            divisions = []
            items = sorted(parts.items())
            for i, (div, indexer) in enumerate(items):
                dsk[name, i] = (methods.loc, (self._name, div), indexer, cindexer)
                # append minimum value as division
                divisions.append(sorted(indexer)[0])
            # append maximum value of the last division
            divisions.append(sorted(items[-1][1])[-1])
            graph = HighLevelGraph.from_collections(name, dsk, dependencies=[self.obj])
        else:
            divisions = [None, None]
            dsk = {(name, 0): meta.head(0)}
            graph = HighLevelGraph.from_collections(name, dsk)
        return new_dd_object(graph, name, meta=meta, divisions=divisions)

    def _loc_element(self, iindexer, cindexer):
        name = "loc-%s" % tokenize(iindexer, self.obj)
        part = self._get_partitions(iindexer)

        if iindexer < self.obj.divisions[0] or iindexer > self.obj.divisions[-1]:
            raise KeyError("the label [%s] is not in the index" % str(iindexer))

        dsk = {
            (name, 0): (
                methods.loc,
                (self._name, part),
                slice(iindexer, iindexer),
                cindexer,
            )
        }

        meta = self._make_meta(iindexer, cindexer)
        graph = HighLevelGraph.from_collections(name, dsk, dependencies=[self.obj])
        # TODO: partition_sizes presumably [1], unless index values can repeat?
<<<<<<< HEAD
        return new_dd_object(graph, name, meta=meta, divisions=[iindexer, iindexer], partition_sizes=None)
=======
        return new_dd_object(
            graph, name, meta=meta, divisions=[iindexer, iindexer], partition_sizes=None
        )
>>>>>>> 46ad9017

    def _get_partitions(self, keys):
        if isinstance(keys, (list, np.ndarray)):
            return _partitions_of_index_values(self.obj.divisions, keys)
        else:
            # element
            return _partition_of_index_value(self.obj.divisions, keys)

    def _coerce_loc_index(self, key):
        return _coerce_loc_index(self.obj.divisions, key)

    def _loc_slice(self, iindexer, cindexer):
        name = "loc-%s" % tokenize(iindexer, cindexer, self)

        assert isinstance(iindexer, slice)
        assert iindexer.step in (None, 1)

        if iindexer.start is not None:
            start = self._get_partitions(iindexer.start)
        else:
            start = 0
        if iindexer.stop is not None:
            stop = self._get_partitions(iindexer.stop)
        else:
            stop = self.obj.npartitions - 1

        if iindexer.start is None and self.obj.known_divisions:
            istart = self.obj.divisions[0]
        else:
            istart = self._coerce_loc_index(iindexer.start)
        if iindexer.stop is None and self.obj.known_divisions:
            istop = self.obj.divisions[-1]
        else:
            istop = self._coerce_loc_index(iindexer.stop)

        if stop == start:
            dsk = {
                (name, 0): (
                    methods.loc,
                    (self._name, start),
                    slice(iindexer.start, iindexer.stop),
                    cindexer,
                )
            }
            divisions = [istart, istop]
        else:
            dsk = {
                (name, 0): (
                    methods.loc,
                    (self._name, start),
                    slice(iindexer.start, None),
                    cindexer,
                )
            }
            for i in range(1, stop - start):
                if cindexer is None:
                    dsk[name, i] = (self._name, start + i)
                else:
                    dsk[name, i] = (
                        methods.loc,
                        (self._name, start + i),
                        slice(None, None),
                        cindexer,
                    )

            dsk[name, stop - start] = (
                methods.loc,
                (self._name, stop),
                slice(None, iindexer.stop),
                cindexer,
            )

            if iindexer.start is None:
                div_start = self.obj.divisions[0]
            else:
                div_start = max(istart, self.obj.divisions[start])

            if iindexer.stop is None:
                div_stop = self.obj.divisions[-1]
            else:
                div_stop = min(istop, self.obj.divisions[stop + 1])

            divisions = (
                (div_start,) + self.obj.divisions[start + 1 : stop + 1] + (div_stop,)
            )

        assert len(divisions) == len(dsk) + 1

        meta = self._make_meta(iindexer, cindexer)
        graph = HighLevelGraph.from_collections(name, dsk, dependencies=[self.obj])
        # TODO: could at least figure out partition_sizes for ":" all-rows iindexer, and non-boundary partition_sizes in
        #  general (leaving Nones in self.partition_sizes on the ends?)
        return new_dd_object(graph, name, meta=meta, divisions=divisions)


def _partition_of_index_value(divisions, val):
    """In which partition does this value lie?

    >>> _partition_of_index_value([0, 5, 10], 3)
    0
    >>> _partition_of_index_value([0, 5, 10], 8)
    1
    >>> _partition_of_index_value([0, 5, 10], 100)
    1
    >>> _partition_of_index_value([0, 5, 10], 5)  # left-inclusive divisions
    1
    """
    if divisions[0] is None:
        msg = "Can not use loc on DataFrame without known divisions"
        raise ValueError(msg)
    val = _coerce_loc_index(divisions, val)
    i = bisect.bisect_right(divisions, val)
    return min(len(divisions) - 2, max(0, i - 1))


def _partitions_of_index_values(divisions, values):
    """Return defaultdict of division and values pairs
    Each key corresponds to the division which values are index values belong
    to the division.

    >>> sorted(_partitions_of_index_values([0, 5, 10], [3]).items())
    [(0, [3])]
    >>> sorted(_partitions_of_index_values([0, 5, 10], [3, 8, 5]).items())
    [(0, [3]), (1, [8, 5])]
    """
    if divisions[0] is None:
        msg = "Can not use loc on DataFrame without known divisions"
        raise ValueError(msg)

    results = defaultdict(list)
    values = pd.Index(values, dtype=object)
    for val in values:
        i = bisect.bisect_right(divisions, val)
        div = min(len(divisions) - 2, max(0, i - 1))
        results[div].append(val)
    return results


def _coerce_loc_index(divisions, o):
    """Transform values to be comparable against divisions

    This is particularly valuable to use with pandas datetimes
    """
    if divisions and isinstance(divisions[0], datetime):
        return pd.Timestamp(o)
    if divisions and isinstance(divisions[0], np.datetime64):
        return np.datetime64(o).astype(divisions[0].dtype)
    return o


def _maybe_partial_time_string(index, indexer, kind):
    """
    Convert indexer for partial string selection
    if data has DatetimeIndex/PeriodIndex
    """
    # do not pass dd.Index
    assert is_index_like(index)

    if not isinstance(index, (pd.DatetimeIndex, pd.PeriodIndex)):
        return indexer

    if isinstance(indexer, slice):
        if isinstance(indexer.start, str):
            start = index._maybe_cast_slice_bound(indexer.start, "left", kind)
        else:
            start = indexer.start

        if isinstance(indexer.stop, str):
            stop = index._maybe_cast_slice_bound(indexer.stop, "right", kind)
        else:
            stop = indexer.stop
        return slice(start, stop)

    elif isinstance(indexer, str):
        start = index._maybe_cast_slice_bound(indexer, "left", "loc")
        stop = index._maybe_cast_slice_bound(indexer, "right", "loc")
        return slice(min(start, stop), max(start, stop))

    return indexer<|MERGE_RESOLUTION|>--- conflicted
+++ resolved
@@ -5,12 +5,7 @@
 import numpy as np
 import pandas as pd
 
-<<<<<<< HEAD
-import dask.dataframe as dd
-from .core import new_dd_object, Series, partitionwise_graph, Index
-=======
 from .core import new_dd_object, Series, Index
->>>>>>> 46ad9017
 from ..array.core import Array
 from .utils import is_index_like, meta_nonempty
 from . import methods
@@ -47,11 +42,7 @@
 
     def __getitem__(self, key):
         if isinstance(key, int):
-<<<<<<< HEAD
-            key = slice(key, key+1)
-=======
             key = slice(key, key + 1)
->>>>>>> 46ad9017
 
         if isinstance(key, (slice, list, np.ndarray, Index, Series)):
             key = tuple([key])
@@ -71,38 +62,6 @@
                 raise ValueError("Can't slice Series on 2 axes: %s" % str(key))
             iindexer, cindexer = key
         else:
-<<<<<<< HEAD
-            raise pd.core.indexing.IndexingError("Expected tuple of length ≤2: %s" % str(key))
-
-        partition_sizes = obj.partition_sizes
-        if isinstance(iindexer, Series): # and self.divisions == key.divisions:  # and self.known_divisions:
-            if iindexer.dtype == np.dtype(int):
-                raise Exception("not implemented")
-                """
-                name = "index-%s" % tokenize(self.obj, iindexer)
-                import operator
-                dsk = partitionwise_graph(operator.getitem, name, self.obj, iindexer)
-                graph = HighLevelGraph.from_collections(name, dsk, dependencies=[self.obj, iindexer])
-                return dd.DataFrame(graph, name, self.obj._meta, self.obj.divisions, partition_sizes=self.obj.partition_sizes)
-                """
-            elif iindexer.dtype == np.dtype(bool):
-                return obj.loc[iindexer, cindexer]
-            else:
-                raise Exception(f"Expected a series to be of int or bool, not {iindexer.dtype}!")
-        elif not (isinstance(iindexer, slice) and iindexer == slice(None)):
-            if not partition_sizes:
-                print("")
-                #raise NotImplementedError("%s.iloc only supported for %s with known partition_sizes" % obj.__class__.__name__)
-
-            _len = obj._len
-
-            if isinstance(iindexer, slice):
-                start, stop, step = (iindexer.start or 0), (iindexer.stop if iindexer.stop is not None else obj._len), (iindexer.step or 1)
-                if start < 0:
-                    start += obj._len
-                if stop < 0:
-                    stop += obj._len
-=======
             raise pd.core.indexing.IndexingError(
                 "Expected tuple of length ≤2: %s" % str(key)
             )
@@ -152,53 +111,19 @@
                     start += _len
                 if stop < 0:
                     stop += _len
->>>>>>> 46ad9017
                 m, M = min(start, stop), max(start, stop)
                 m = np.clip(m, 0, _len)
                 M = np.clip(M, 0, _len)
 
                 partition_data = [
                     dict(partition_idx=partition_idx, start=start, end=end, m=m, M=M)
-<<<<<<< HEAD
-                    for partition_idx, (start, end)
-                    in enumerate(obj.partition_idx_ranges)
-=======
                     for partition_idx, (start, end) in enumerate(
                         obj.partition_idx_ranges
                     )
->>>>>>> 46ad9017
                     if start < M and end > m
                 ]
 
                 if not partition_data:
-<<<<<<< HEAD
-                    # The passed slice either begins after obj's end, or is empty and falls at a partition boundary (e.g. 0:0, N:N for N == partition_sizes[0], etc.)
-                    if m > _len:
-                        partition_data = [
-                             dict(partition_idx=partition_idx, start=start, end=end, m=m, M=M)
-                             for partition_idx, (start, end)
-                             in list(enumerate(obj.partition_idx_ranges))[-1:]
-                        ]
-                    else:
-                        partition_data = [
-                            dict(partition_idx=partition_idx, start=start, end=end, m=m, M=M)
-                            for partition_idx, (start, end)
-                            in enumerate(obj.partition_idx_ranges)
-                            if start <= M and end >= m
-                        ] \
-                        [:1]
-
-                first_partition = partition_data[0]
-                first_partition_idx = first_partition['partition_idx']
-                first_full_partition_idx = first_partition_idx
-
-                last_partition = partition_data[-1]
-                last_partition_idx = last_partition['partition_idx']
-                last_full_partition_idx = last_partition_idx
-
-                partition_end_idx = last_partition_idx + 1
-                divisions = list(obj.divisions[first_partition_idx:(partition_end_idx + 1)])
-=======
                     # The passed slice either begins after obj's end, or is empty and falls at a partition
                     # boundary (e.g. 0:0, N:N for N == partition_sizes[0], etc.)
                     if m > _len:
@@ -241,22 +166,12 @@
                 divisions = list(
                     obj.divisions[first_partition_idx : (partition_end_idx + 1)]
                 )
->>>>>>> 46ad9017
 
                 partial_prefix = None
                 partial_suffix = None
                 partition_sizes_prefix = ()
                 partition_sizes_suffix = ()
 
-<<<<<<< HEAD
-                assert first_partition['start'] <= first_partition['m']
-                has_partial_prefix = first_partition['start'] < first_partition['m']
-
-                assert last_partition['end'] >= last_partition['M']
-                has_partial_suffix = last_partition['end'] > last_partition['M']
-
-                has_clipped_single_partition = has_partial_prefix and has_partial_suffix and first_partition_idx == last_partition_idx
-=======
                 assert first_partition["start"] <= first_partition["m"]
                 has_partial_prefix = first_partition["start"] < first_partition["m"]
 
@@ -268,30 +183,10 @@
                     and has_partial_suffix
                     and first_partition_idx == last_partition_idx
                 )
->>>>>>> 46ad9017
 
                 if has_partial_prefix:
                     divisions[0] = None
                     first_full_partition_idx += 1
-<<<<<<< HEAD
-                    start = first_partition['m'] - first_partition['start']
-                    end = min(first_partition['end'], first_partition['M'])
-                    drop_right = first_partition['end'] - end
-                    partition_sizes_prefix = (partition_sizes[first_partition_idx] - start - drop_right,)
-                    partial_prefix = \
-                        obj \
-                            .partitions[first_partition_idx] \
-                            .map_partitions(
-                                lambda df, start, drop_right: \
-                                    df.iloc[start:-drop_right] \
-                                    if drop_right \
-                                    else df.iloc[start:],
-                                start,
-                                drop_right
-                            )
-
-                if last_partition['end'] != last_partition['M']:
-=======
                     start = first_partition["m"] - first_partition["start"]
                     end = min(first_partition["end"], first_partition["M"])
                     drop_right = first_partition["end"] - end
@@ -307,24 +202,11 @@
                     )
 
                 if last_partition["end"] != last_partition["M"]:
->>>>>>> 46ad9017
                     divisions[-1] = None
                     last_full_partition_idx -= 1
                     if not has_clipped_single_partition:
                         # Only compute+set a "suffix" if the partial final partition is not the same
                         # as a partial initial partition (handled above)
-<<<<<<< HEAD
-                        end = last_partition['end'] - last_partition['M']
-                        partition_sizes_suffix = (partition_sizes[last_partition_idx] - end,)
-                        partial_suffix = \
-                            obj \
-                                .partitions[last_partition_idx] \
-                                .map_partitions(lambda df, end: df.iloc[:-end], end)
-
-                full_partition_idx_range = slice(first_full_partition_idx, last_full_partition_idx + 1)
-                num_full_partitions = max(0, last_full_partition_idx + 1 - first_full_partition_idx)
-                new_partition_sizes = partition_sizes_prefix + partition_sizes[full_partition_idx_range] + partition_sizes_suffix
-=======
                         end = last_partition["end"] - last_partition["M"]
                         partition_sizes_suffix = (
                             partition_sizes[last_partition_idx] - end,
@@ -344,7 +226,6 @@
                     + partition_sizes[full_partition_idx_range]
                     + partition_sizes_suffix
                 )
->>>>>>> 46ad9017
 
                 keys = []
                 dependencies = []
@@ -364,13 +245,6 @@
                     keys.append((partial_suffix._name, 0))
                     dependencies.append(partial_suffix)
 
-<<<<<<< HEAD
-                name = 'iloc-%s' % tokenize(obj, key)
-                dsk = { (name, idx): key for idx, key in enumerate(keys) }
-                meta = obj._meta
-                graph = HighLevelGraph.from_collections(name, dsk, dependencies=dependencies)
-                row_sliced = new_dd_object(graph, name, meta=meta, divisions=divisions, partition_sizes=new_partition_sizes)
-=======
                 name = "iloc-%s" % tokenize(obj, key)
                 dsk = {(name, idx): key for idx, key in enumerate(keys)}
                 meta = obj._meta
@@ -384,7 +258,6 @@
                     divisions=divisions,
                     partition_sizes=new_partition_sizes,
                 )
->>>>>>> 46ad9017
                 if cindexer == slice(None):
                     return row_sliced
                 else:
@@ -392,13 +265,6 @@
             elif isinstance(iindexer, (list, pd.Series, np.ndarray)):
                 if isinstance(iindexer, (pd.Series, np.ndarray)):
                     if iindexer.dtype != np.dtype(int):
-<<<<<<< HEAD
-                        raise ValueError('%s dtype must be int, got %s: %s' % (type(iindexer).__name__, iindexer.dtype, iindexer))
-                    if isinstance(iindexer, pd.Series):
-                        iindexer = iindexer.values
-                    iindexer = iindexer.tolist()
-                iindexer = sorted([ idx + _len if idx < 0 else idx for idx in iindexer ])
-=======
                         raise ValueError(
                             "%s dtype must be int, got %s: %s"
                             % (type(iindexer).__name__, iindexer.dtype, iindexer)
@@ -407,7 +273,6 @@
                         iindexer = iindexer.values
                     iindexer = iindexer.tolist()
                 iindexer = sorted([idx + _len if idx < 0 else idx for idx in iindexer])
->>>>>>> 46ad9017
                 all_partition_idxs = {}
                 cur_partition_idxs = []
                 idx_pos = 0
@@ -431,15 +296,6 @@
                 if cur_partition_idxs:
                     all_partition_idxs[partition_idx] = cur_partition_idxs
 
-<<<<<<< HEAD
-                name = 'iloc-%s' % tokenize(obj, key)
-                def iloc(d, idxs):
-                    return d.iloc[idxs]
-                dsk = {
-                    (name, idx): (iloc, (obj._name, partition_idx), idxs)
-                    for idx, (partition_idx, idxs)
-                    in enumerate(all_partition_idxs.items())
-=======
                 name = "iloc-%s" % tokenize(obj, key)
 
                 def iloc(d, idxs):
@@ -450,22 +306,15 @@
                     for idx, (partition_idx, idxs) in enumerate(
                         all_partition_idxs.items()
                     )
->>>>>>> 46ad9017
                 }
                 meta = obj._meta
                 graph = HighLevelGraph.from_collections(name, dsk, dependencies=[obj])
                 row_sliced = new_dd_object(
-<<<<<<< HEAD
-                    graph, name, meta=meta,
-                    divisions=[None] * (len(all_partition_idxs) + 1),
-                    partition_sizes=[ len(idxs) for idxs in all_partition_idxs.values() ]
-=======
                     graph,
                     name,
                     meta=meta,
                     divisions=[None] * (len(all_partition_idxs) + 1),
                     partition_sizes=[len(idxs) for idxs in all_partition_idxs.values()],
->>>>>>> 46ad9017
                 )
                 if cindexer == slice(None):
                     return row_sliced
@@ -477,10 +326,7 @@
             if cindexer == slice(None):
                 return obj
             from dask.dataframe import DataFrame
-<<<<<<< HEAD
-=======
-
->>>>>>> 46ad9017
+
             if not isinstance(obj, DataFrame):
                 raise NotImplementedError(
                     "'DataFrame.iloc' with unknown partition sizes not supported. "
@@ -500,13 +346,9 @@
         assert iindexer == slice(None)
         meta = self._make_meta(iindexer, cindexer)
 
-<<<<<<< HEAD
-        return self.obj.map_partitions(methods.iloc, cindexer, meta=meta, preserve_partitions=True)
-=======
         return self.obj.map_partitions(
             methods.iloc, cindexer, meta=meta, preserve_partition_sizes=True
         )
->>>>>>> 46ad9017
 
 
 class _LocIndexer(_IndexerBase):
@@ -563,14 +405,10 @@
 
             meta = self._make_meta(iindexer, cindexer)
             return self.obj.map_partitions(
-<<<<<<< HEAD
-                methods.try_loc, iindexer, cindexer, meta=meta,  # TODO: partition_sizes
-=======
                 methods.try_loc,
                 iindexer,
                 cindexer,
                 meta=meta,  # TODO: partition_sizes
->>>>>>> 46ad9017
             )
 
     def _maybe_partial_time_string(self, iindexer):
@@ -585,15 +423,11 @@
     def _loc_series(self, iindexer, cindexer):
         meta = self._make_meta(iindexer, cindexer)
         return self.obj.map_partitions(
-<<<<<<< HEAD
-            methods.loc, iindexer, cindexer, token="loc-series", meta=meta  # TODO: partition_sizes
-=======
             methods.loc,
             iindexer,
             cindexer,
             token="loc-series",
             meta=meta,  # TODO: partition_sizes
->>>>>>> 46ad9017
         )
 
     def _loc_array(self, iindexer, cindexer):
@@ -641,13 +475,9 @@
         meta = self._make_meta(iindexer, cindexer)
         graph = HighLevelGraph.from_collections(name, dsk, dependencies=[self.obj])
         # TODO: partition_sizes presumably [1], unless index values can repeat?
-<<<<<<< HEAD
-        return new_dd_object(graph, name, meta=meta, divisions=[iindexer, iindexer], partition_sizes=None)
-=======
         return new_dd_object(
             graph, name, meta=meta, divisions=[iindexer, iindexer], partition_sizes=None
         )
->>>>>>> 46ad9017
 
     def _get_partitions(self, keys):
         if isinstance(keys, (list, np.ndarray)):
