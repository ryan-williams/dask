import operator
import warnings
from collections.abc import Iterator, Sequence
from functools import wraps, partial
from numbers import Number, Integral
from operator import getitem
from pprint import pformat

import numpy as np
import pandas as pd
from pandas.util import cache_readonly
from pandas.api.types import (
    is_bool_dtype,
    is_timedelta64_dtype,
    is_numeric_dtype,
    is_datetime64_any_dtype,
)
from tlz import merge, first, unique, partition_all, remove

try:
    from chest import Chest as Cache
except ImportError:
    Cache = dict

from .. import array as da
from .. import core

from ..utils import parse_bytes, partial_by_order, Dispatch, IndexCallable, apply
from .. import threaded
from ..context import globalmethod
from ..utils import (
    random_state_data,
    pseudorandom,
    derived_from,
    funcname,
    memory_repr,
    put_lines,
    M,
    key_split,
    OperatorMethodMixin,
    is_arraylike,
    typename,
)
from ..array.core import Array, normalize_arg
from ..array.utils import zeros_like_safe
from ..blockwise import blockwise, Blockwise
from ..base import DaskMethodsMixin, tokenize, dont_optimize, is_dask_collection
from ..delayed import delayed, Delayed, unpack_collections
from ..highlevelgraph import HighLevelGraph

from . import methods
from .accessor import DatetimeAccessor, StringAccessor
from .categorical import CategoricalAccessor, categorize
from .optimize import optimize
from .utils import (
    meta_nonempty,
    make_meta,
    insert_meta_param_description,
    raise_on_meta_error,
    clear_known_categories,
    group_split_dispatch,
    is_categorical_dtype,
    has_known_categories,
    PANDAS_VERSION,
    PANDAS_GT_100,
    PANDAS_GT_110,
    index_summary,
    is_dataframe_like,
    is_series_like,
    is_index_like,
    valid_divisions,
    hash_object_dispatch,
    check_matching_columns,
    drop_by_shallow_copy,
)

no_default = "__no_default__"

pd.set_option("compute.use_numexpr", False)


def _concat(args, ignore_index=False):
    if not args:
        return args
    if isinstance(first(core.flatten(args)), np.ndarray):
        return da.core.concatenate3(args)
    if not has_parallel_type(args[0]):
        try:
            return pd.Series(args)
        except Exception:
            return args
    # We filter out empty partitions here because pandas frequently has
    # inconsistent dtypes in results between empty and non-empty frames.
    # Ideally this would be handled locally for each operation, but in practice
    # this seems easier. TODO: don't do this.
    args2 = [i for i in args if len(i)]
    return (
        args[0]
        if not args2
        else methods.concat(args2, uniform=True, ignore_index=ignore_index)
    )


def finalize(results):
    return _concat(results)


class Scalar(DaskMethodsMixin, OperatorMethodMixin):
    """ A Dask object to represent a pandas scalar"""

    def __init__(self, dsk, name, meta, divisions=None, partition_sizes=None):
        # divisions is ignored, only present to be compatible with other
        # objects.
        if not isinstance(dsk, HighLevelGraph):
            dsk = HighLevelGraph.from_collections(name, dsk, dependencies=[])
        self.dask = dsk
        self._name = name
        meta = make_meta(meta)
        if is_dataframe_like(meta) or is_series_like(meta) or is_index_like(meta):
            raise TypeError(
                "Expected meta to specify scalar, got "
                "{0}".format(typename(type(meta)))
            )
        self._meta = meta

    def __dask_graph__(self):
        return self.dask

    def __dask_keys__(self):
        return [self.key]

    def __dask_tokenize__(self):
        return self._name

    def __dask_layers__(self):
        return (self.key,)

    __dask_optimize__ = globalmethod(
        optimize, key="dataframe_optimize", falsey=dont_optimize
    )
    __dask_scheduler__ = staticmethod(threaded.get)

    def __dask_postcompute__(self):
        return first, ()

    def __dask_postpersist__(self):
        return Scalar, (self._name, self._meta, self.divisions)

    @property
    def _meta_nonempty(self):
        return self._meta

    @property
    def dtype(self):
        return self._meta.dtype

    def __dir__(self):
        o = set(dir(type(self)))
        o.update(self.__dict__)
        if not hasattr(self._meta, "dtype"):
            o.remove("dtype")  # dtype only in `dir` if available
        return list(o)

    @property
    def divisions(self):
        """Dummy divisions to be compat with Series and DataFrame"""
        return [None, None]

    def __repr__(self):
        name = self._name if len(self._name) < 10 else self._name[:7] + "..."
        if hasattr(self._meta, "dtype"):
            extra = ", dtype=%s" % self._meta.dtype
        else:
            extra = ", type=%s" % type(self._meta).__name__
        return "dd.Scalar<%s%s>" % (name, extra)

    def __array__(self):
        # array interface is required to support pandas instance + Scalar
        # Otherwise, above op results in pd.Series of Scalar (object dtype)
        return np.asarray(self.compute())

    @property
    def _args(self):
        return (self.dask, self._name, self._meta)

    def __getstate__(self):
        return self._args

    def __setstate__(self, state):
        self.dask, self._name, self._meta = state

    def __bool__(self):
        raise TypeError(
            "Trying to convert {} to a boolean value. Because Dask objects are "
            "lazily evaluated, they cannot be converted to a boolean value or used "
            "in boolean conditions like if statements. Try calling .compute() to "
            "force computation prior to converting to a boolean value or using in "
            "a conditional statement.".format(self)
        )

    @property
    def key(self):
        return (self._name, 0)

    @classmethod
    def _get_unary_operator(cls, op):
        def f(self):
            name = funcname(op) + "-" + tokenize(self)
            dsk = {(name, 0): (op, (self._name, 0))}
            meta = op(self._meta_nonempty)
            graph = HighLevelGraph.from_collections(name, dsk, dependencies=[self])
            return Scalar(graph, name, meta)

        return f

    @classmethod
    def _get_binary_operator(cls, op, inv=False):
        return lambda self, other: _scalar_binary(op, self, other, inv=inv)

    def to_delayed(self, optimize_graph=True):
        """Convert into a ``dask.delayed`` object.

        Parameters
        ----------
        optimize_graph : bool, optional
            If True [default], the graph is optimized before converting into
            ``dask.delayed`` objects.
        """
        dsk = self.__dask_graph__()
        if optimize_graph:
            dsk = self.__dask_optimize__(dsk, self.__dask_keys__())
            name = "delayed-" + self._name
            dsk = HighLevelGraph.from_collections(name, dsk, dependencies=())
        return Delayed(self.key, dsk)


def _scalar_binary(op, self, other, inv=False):
    name = "{0}-{1}".format(funcname(op), tokenize(self, other))
    dependencies = [self]

    dsk = {}
    return_type = get_parallel_type(other)

    if isinstance(other, Scalar):
        dependencies.append(other)
        other_key = (other._name, 0)
    elif is_dask_collection(other):
        return NotImplemented
    else:
        other_key = other

    dsk[(name, 0)] = (
        (op, other_key, (self._name, 0)) if inv else (op, (self._name, 0), other_key)
    )

    other_meta = make_meta(other)
    other_meta_nonempty = meta_nonempty(other_meta)
    if inv:
        meta = op(other_meta_nonempty, self._meta_nonempty)
    else:
        meta = op(self._meta_nonempty, other_meta_nonempty)

    graph = HighLevelGraph.from_collections(name, dsk, dependencies=dependencies)
    if return_type is not Scalar:
        return return_type(graph, name, meta, [other.index.min(), other.index.max()])
    else:
        return Scalar(graph, name, meta)


class _Frame(DaskMethodsMixin, OperatorMethodMixin):
    """ Superclass for DataFrame and Series

    Parameters
    ----------
    dsk: dict
        The dask graph to compute this DataFrame
    name: str
        The key prefix that specifies which keys in the dask comprise this
        particular DataFrame / Series
    meta: pandas.DataFrame, pandas.Series, or pandas.Index
        An empty pandas object with names, dtypes, and indices matching the
        expected output.
    divisions: tuple of index values
        Values along which we partition our blocks on the index
    """

    def __init__(self, dsk, name, meta, divisions, partition_sizes=None):
        if not isinstance(dsk, HighLevelGraph):
            dsk = HighLevelGraph.from_collections(name, dsk, dependencies=[])
        self.dask = dsk
        self._name = name
        meta = make_meta(meta)
        if not self._is_partition_type(meta):
            raise TypeError(
                "Expected meta to specify type {0}, got type "
                "{1}".format(type(self).__name__, typename(type(meta)))
            )
        self._meta = meta
        self.divisions = tuple(divisions)
        self._len = None

        if partition_sizes:
            assert len(partition_sizes) + 1 == len(divisions)
        self.partition_sizes = partition_sizes

    def __dask_graph__(self):
        return self.dask

    def __dask_keys__(self):
        return [(self._name, i) for i in range(self.npartitions)]

    def __dask_layers__(self):
        return (self._name,)

    def __dask_tokenize__(self):
        return self._name

    __dask_optimize__ = globalmethod(
        optimize, key="dataframe_optimize", falsey=dont_optimize
    )
    __dask_scheduler__ = staticmethod(threaded.get)

    def __dask_postcompute__(self):
        return finalize, ()

    def __dask_postpersist__(self):
        return type(self), (self._name, self._meta, self.divisions)

    @property
    def _constructor(self):
        return new_dd_object

    @property
    def npartitions(self):
        """Return number of partitions"""
        return len(self.divisions) - 1

    @property
    def size(self):
        """Size of the Series or DataFrame as a Delayed object.

        Examples
        --------
        >>> series.size  # doctest: +SKIP
        dd.Scalar<size-ag..., dtype=int64>
        """
        return self.reduction(
            methods.size, np.sum, token="size", meta=int, split_every=False
        )

    @property
    def _meta_nonempty(self):
        """ A non-empty version of `_meta` with fake data."""
        return meta_nonempty(self._meta)

    @property
    def _args(self):
        return (self.dask, self._name, self._meta, self.divisions)

    def __getstate__(self):
        return self._args

    def __setstate__(self, state):
        self.dask, self._name, self._meta, self.divisions = state

    def copy(self):
        """ Make a copy of the dataframe

        This is strictly a shallow copy of the underlying computational graph.
        It does not affect the underlying data
        """
        result = new_dd_object(self.dask, self._name, self._meta, self.divisions, self.partition_sizes)
        result._len = self._len
        return result

    def __array__(self, dtype=None, **kwargs):
        self._computed = self.compute()
        x = np.array(self._computed)
        return x

    def __array_wrap__(self, array, context=None):
        raise NotImplementedError

    def __array_ufunc__(self, numpy_ufunc, method, *inputs, **kwargs):
        out = kwargs.get("out", ())
        for x in inputs + out:
            # ufuncs work with 0-dimensional NumPy ndarrays
            # so we don't want to raise NotImplemented
            if isinstance(x, np.ndarray) and x.shape == ():
                continue
            elif not isinstance(
                x, (Number, Scalar, _Frame, Array, pd.DataFrame, pd.Series, pd.Index)
            ):
                return NotImplemented

        if method == "__call__":
            if numpy_ufunc.signature is not None:
                return NotImplemented
            if numpy_ufunc.nout > 1:
                # ufuncs with multiple output values
                # are not yet supported for frames
                return NotImplemented
            else:
                return elemwise(numpy_ufunc, *inputs, **kwargs)
        else:
            # ufunc methods are not yet supported for frames
            return NotImplemented

    @property
    def _elemwise(self):
        return elemwise

    def _repr_data(self):
        raise NotImplementedError

    @property
    def _repr_divisions(self):
        name = "npartitions={0}".format(self.npartitions)
        if self.known_divisions:
            divisions = pd.Index(self.divisions, name=name)
        else:
            # avoid to be converted to NaN
            divisions = pd.Index([""] * (self.npartitions + 1), name=name)
        return divisions

    def __repr__(self):
        data = self._repr_data().to_string(max_rows=5, show_dimensions=False)
        _str_fmt = """Dask {klass} Structure:
{data}
Dask Name: {name}, {task} tasks"""
        if len(self.columns) == 0:
            data = data.partition("\n")[-1].replace("Index", "Divisions")
            _str_fmt = "Empty {}".format(_str_fmt)
        return _str_fmt.format(
            klass=self.__class__.__name__,
            data=data,
            name=key_split(self._name),
            task=len(self.dask),
        )

    @property
    def index(self):
        """Return dask Index instance"""
        index = self.map_partitions(
            getattr,
            "index",
            token=self._name + "-index",
            meta=self._meta.index,
            enforce_metadata=False,
            preserve_partitions=True,
        )
        if self._len:
            print(f'Propagating size {self._len} to index')
            index._len = self._len
        return index

    @index.setter
    def index(self, value):
        self.divisions = value.divisions
        result = map_partitions(
            methods.assign_index, self, value, enforce_metadata=False,  # TODO(ryan): partition_sizes
        )
        self.dask = result.dask
        self._name = result._name
        self._meta = result._meta

    def reset_index(self, drop=False):
        """Reset the index to the default index.

        Note that unlike in ``pandas``, the reset ``dask.dataframe`` index will
        not be monotonically increasing from 0. Instead, it will restart at 0
        for each partition (e.g. ``index1 = [0, ..., 10], index2 = [0, ...]``).
        This is due to the inability to statically know the full length of the
        index.

        For DataFrame with multi-level index, returns a new DataFrame with
        labeling information in the columns under the index names, defaulting
        to 'level_0', 'level_1', etc. if any are None. For a standard index,
        the index name will be used (if set), otherwise a default 'index' or
        'level_0' (if 'index' is already taken) will be used.

        Parameters
        ----------
        drop : boolean, default False
            Do not try to insert index into dataframe columns.
        """
        return self.map_partitions(
            M.reset_index, drop=drop, enforce_metadata=False
        ).clear_divisions()

    @property
    def known_divisions(self):
        """Whether divisions are already known"""
        return len(self.divisions) > 0 and self.divisions[0] is not None

    def clear_divisions(self):
        """ Forget division information """
        divisions = (None,) * (self.npartitions + 1)
        return type(self)(self.dask, self._name, self._meta, divisions)

    def get_partition(self, n):
        """Get a dask DataFrame/Series representing the `nth` partition."""
        if 0 <= n < self.npartitions:
            name = "get-partition-%s-%s" % (str(n), self._name)
            divisions = self.divisions[n : n + 2]
            layer = {(name, 0): (self._name, n)}
            graph = HighLevelGraph.from_collections(name, layer, dependencies=[self])
            return new_dd_object(graph, name, self._meta, divisions, self.partition_sizes[n] if self.partition_sizes else None)
        else:
            msg = "n must be 0 <= n < {0}".format(self.npartitions)
            raise ValueError(msg)

    @derived_from(pd.DataFrame)
    def drop_duplicates(
        self, subset=None, split_every=None, split_out=1, ignore_index=False, **kwargs
    ):
        if subset is not None:
            # Let pandas error on bad inputs
            self._meta_nonempty.drop_duplicates(subset=subset, **kwargs)
            kwargs["subset"] = subset
            split_out_setup = split_out_on_cols
            split_out_setup_kwargs = {"cols": subset}
        else:
            self._meta_nonempty.drop_duplicates(**kwargs)
            split_out_setup = split_out_setup_kwargs = None

        if kwargs.get("keep", True) is False:
            raise NotImplementedError("drop_duplicates with keep=False")

        chunk = M.drop_duplicates
        return aca(
            self,
            chunk=chunk,
            aggregate=chunk,
            meta=self._meta,
            token="drop-duplicates",
            split_every=split_every,
            split_out=split_out,
            split_out_setup=split_out_setup,
            split_out_setup_kwargs=split_out_setup_kwargs,
            ignore_index=ignore_index,
            **kwargs,
        )

    def __len__(self):
<<<<<<< HEAD
        if self._len:
            return self._len
=======
        _len = getattr(self, "_len", None)
        if _len is not None:
            return _len
>>>>>>> 597dac4d
        return self.reduction(
            len, np.sum, token="len", meta=int, split_every=False
        ).compute()

    def __bool__(self):
        raise ValueError(
            "The truth value of a {0} is ambiguous. "
            "Use a.any() or a.all().".format(self.__class__.__name__)
        )

    __nonzero__ = __bool__  # python 2

    def _scalarfunc(self, cast_type):
        def wrapper():
            raise TypeError("cannot convert the series to {0}".format(str(cast_type)))

        return wrapper

    def __float__(self):
        return self._scalarfunc(float)

    def __int__(self):
        return self._scalarfunc(int)

    __long__ = __int__  # python 2

    def __complex__(self):
        return self._scalarfunc(complex)

    @insert_meta_param_description(pad=12)
    def map_partitions(self, func, *args, preserve_partitions=False, **kwargs):
        """ Apply Python function on each DataFrame partition.

        Note that the index and divisions are assumed to remain unchanged.

        Parameters
        ----------
        func : function
            Function applied to each partition.
        args, kwargs :
            Arguments and keywords to pass to the function. The partition will
            be the first argument, and these will be passed *after*. Arguments
            and keywords may contain ``Scalar``, ``Delayed`` or regular
            python objects. DataFrame-like args (both dask and pandas) will be
            repartitioned to align (if necessary) before applying the function.
        $META

        Examples
        --------
        Given a DataFrame, Series, or Index, such as:

        >>> import dask.dataframe as dd
        >>> df = pd.DataFrame({'x': [1, 2, 3, 4, 5],
        ...                    'y': [1., 2., 3., 4., 5.]})
        >>> ddf = dd.from_pandas(df, npartitions=2)

        One can use ``map_partitions`` to apply a function on each partition.
        Extra arguments and keywords can optionally be provided, and will be
        passed to the function after the partition.

        Here we apply a function with arguments and keywords to a DataFrame,
        resulting in a Series:

        >>> def myadd(df, a, b=1):
        ...     return df.x + df.y + a + b
        >>> res = ddf.map_partitions(myadd, 1, b=2)
        >>> res.dtype
        dtype('float64')

        By default, dask tries to infer the output metadata by running your
        provided function on some fake data. This works well in many cases, but
        can sometimes be expensive, or even fail. To avoid this, you can
        manually specify the output metadata with the ``meta`` keyword. This
        can be specified in many forms, for more information see
        ``dask.dataframe.utils.make_meta``.

        Here we specify the output is a Series with no name, and dtype
        ``float64``:

        >>> res = ddf.map_partitions(myadd, 1, b=2, meta=(None, 'f8'))

        Here we map a function that takes in a DataFrame, and returns a
        DataFrame with a new column:

        >>> res = ddf.map_partitions(lambda df: df.assign(z=df.x * df.y))
        >>> res.dtypes
        x      int64
        y    float64
        z    float64
        dtype: object

        As before, the output metadata can also be specified manually. This
        time we pass in a ``dict``, as the output is a DataFrame:

        >>> res = ddf.map_partitions(lambda df: df.assign(z=df.x * df.y),
        ...                          meta={'x': 'i8', 'y': 'f8', 'z': 'f8'})

        In the case where the metadata doesn't change, you can also pass in
        the object itself directly:

        >>> res = ddf.map_partitions(lambda df: df.head(), meta=ddf)

        Also note that the index and divisions are assumed to remain unchanged.
        If the function you're mapping changes the index/divisions, you'll need
        to clear them afterwards:

        >>> ddf.map_partitions(func).clear_divisions()  # doctest: +SKIP
        """
        result = map_partitions(func, self, *args, **kwargs)
        if preserve_partitions:
            if self._len:
                print(f'propagating _len {self._len} through map_partitions')
            result._len = self._len
            result.partition_sizes = self.partition_sizes
        return result

    @insert_meta_param_description(pad=12)
    def map_overlap(self, func, before, after, *args, **kwargs):
        """Apply a function to each partition, sharing rows with adjacent partitions.

        This can be useful for implementing windowing functions such as
        ``df.rolling(...).mean()`` or ``df.diff()``.

        Parameters
        ----------
        func : function
            Function applied to each partition.
        before : int
            The number of rows to prepend to partition ``i`` from the end of
            partition ``i - 1``.
        after : int
            The number of rows to append to partition ``i`` from the beginning
            of partition ``i + 1``.
        args, kwargs :
            Arguments and keywords to pass to the function. The partition will
            be the first argument, and these will be passed *after*.
        $META

        Notes
        -----
        Given positive integers ``before`` and ``after``, and a function
        ``func``, ``map_overlap`` does the following:

        1. Prepend ``before`` rows to each partition ``i`` from the end of
           partition ``i - 1``. The first partition has no rows prepended.

        2. Append ``after`` rows to each partition ``i`` from the beginning of
           partition ``i + 1``. The last partition has no rows appended.

        3. Apply ``func`` to each partition, passing in any extra ``args`` and
           ``kwargs`` if provided.

        4. Trim ``before`` rows from the beginning of all but the first
           partition.

        5. Trim ``after`` rows from the end of all but the last partition.

        Note that the index and divisions are assumed to remain unchanged.

        Examples
        --------
        Given a DataFrame, Series, or Index, such as:

        >>> import dask.dataframe as dd
        >>> df = pd.DataFrame({'x': [1, 2, 4, 7, 11],
        ...                    'y': [1., 2., 3., 4., 5.]})
        >>> ddf = dd.from_pandas(df, npartitions=2)

        A rolling sum with a trailing moving window of size 2 can be computed by
        overlapping 2 rows before each partition, and then mapping calls to
        ``df.rolling(2).sum()``:

        >>> ddf.compute()
            x    y
        0   1  1.0
        1   2  2.0
        2   4  3.0
        3   7  4.0
        4  11  5.0
        >>> ddf.map_overlap(lambda df: df.rolling(2).sum(), 2, 0).compute()
              x    y
        0   NaN  NaN
        1   3.0  3.0
        2   6.0  5.0
        3  11.0  7.0
        4  18.0  9.0

        The pandas ``diff`` method computes a discrete difference shifted by a
        number of periods (can be positive or negative). This can be
        implemented by mapping calls to ``df.diff`` to each partition after
        prepending/appending that many rows, depending on sign:

        >>> def diff(df, periods=1):
        ...     before, after = (periods, 0) if periods > 0 else (0, -periods)
        ...     return df.map_overlap(lambda df, periods=1: df.diff(periods),
        ...                           periods, 0, periods=periods)
        >>> diff(ddf, 1).compute()
             x    y
        0  NaN  NaN
        1  1.0  1.0
        2  2.0  1.0
        3  3.0  1.0
        4  4.0  1.0

        If you have a ``DatetimeIndex``, you can use a ``pd.Timedelta`` for time-
        based windows.

        >>> ts = pd.Series(range(10), index=pd.date_range('2017', periods=10))
        >>> dts = dd.from_pandas(ts, npartitions=2)
        >>> dts.map_overlap(lambda df: df.rolling('2D').sum(),
        ...                 pd.Timedelta('2D'), 0).compute()
        2017-01-01     0.0
        2017-01-02     1.0
        2017-01-03     3.0
        2017-01-04     5.0
        2017-01-05     7.0
        2017-01-06     9.0
        2017-01-07    11.0
        2017-01-08    13.0
        2017-01-09    15.0
        2017-01-10    17.0
        Freq: D, dtype: float64
        """
        from .rolling import map_overlap

        return map_overlap(func, self, before, after, *args, **kwargs)

    def memory_usage_per_partition(self, index=True, deep=False):
        """ Return the memory usage of each partition

        Parameters
        ----------
        index : bool, default True
            Specifies whether to include the memory usage of the index in
            returned Series.
        deep : bool, default False
            If True, introspect the data deeply by interrogating
            ``object`` dtypes for system-level memory consumption, and include
            it in the returned values.

        Returns
        -------
        Series
            A Series whose index is the partition number and whose values
            are the memory usage of each partition in bytes.
        """
        return self.map_partitions(
            total_mem_usage, index=index, deep=deep
        ).clear_divisions()

    @insert_meta_param_description(pad=12)
    def reduction(
        self,
        chunk,
        aggregate=None,
        combine=None,
        meta=no_default,
        token=None,
        split_every=None,
        chunk_kwargs=None,
        aggregate_kwargs=None,
        combine_kwargs=None,
        **kwargs,
    ):
        """Generic row-wise reductions.

        Parameters
        ----------
        chunk : callable
            Function to operate on each partition. Should return a
            ``pandas.DataFrame``, ``pandas.Series``, or a scalar.
        aggregate : callable, optional
            Function to operate on the concatenated result of ``chunk``. If not
            specified, defaults to ``chunk``. Used to do the final aggregation
            in a tree reduction.

            The input to ``aggregate`` depends on the output of ``chunk``.
            If the output of ``chunk`` is a:

            - scalar: Input is a Series, with one row per partition.
            - Series: Input is a DataFrame, with one row per partition. Columns
              are the rows in the output series.
            - DataFrame: Input is a DataFrame, with one row per partition.
              Columns are the columns in the output dataframes.

            Should return a ``pandas.DataFrame``, ``pandas.Series``, or a
            scalar.
        combine : callable, optional
            Function to operate on intermediate concatenated results of
            ``chunk`` in a tree-reduction. If not provided, defaults to
            ``aggregate``. The input/output requirements should match that of
            ``aggregate`` described above.
        $META
        token : str, optional
            The name to use for the output keys.
        split_every : int, optional
            Group partitions into groups of this size while performing a
            tree-reduction. If set to False, no tree-reduction will be used,
            and all intermediates will be concatenated and passed to
            ``aggregate``. Default is 8.
        chunk_kwargs : dict, optional
            Keyword arguments to pass on to ``chunk`` only.
        aggregate_kwargs : dict, optional
            Keyword arguments to pass on to ``aggregate`` only.
        combine_kwargs : dict, optional
            Keyword arguments to pass on to ``combine`` only.
        kwargs :
            All remaining keywords will be passed to ``chunk``, ``combine``,
            and ``aggregate``.

        Examples
        --------
        >>> import pandas as pd
        >>> import dask.dataframe as dd
        >>> df = pd.DataFrame({'x': range(50), 'y': range(50, 100)})
        >>> ddf = dd.from_pandas(df, npartitions=4)

        Count the number of rows in a DataFrame. To do this, count the number
        of rows in each partition, then sum the results:

        >>> res = ddf.reduction(lambda x: x.count(),
        ...                     aggregate=lambda x: x.sum())
        >>> res.compute()
        x    50
        y    50
        dtype: int64

        Count the number of rows in a Series with elements greater than or
        equal to a value (provided via a keyword).

        >>> def count_greater(x, value=0):
        ...     return (x >= value).sum()
        >>> res = ddf.x.reduction(count_greater, aggregate=lambda x: x.sum(),
        ...                       chunk_kwargs={'value': 25})
        >>> res.compute()
        25

        Aggregate both the sum and count of a Series at the same time:

        >>> def sum_and_count(x):
        ...     return pd.Series({'count': x.count(), 'sum': x.sum()},
        ...                      index=['count', 'sum'])
        >>> res = ddf.x.reduction(sum_and_count, aggregate=lambda x: x.sum())
        >>> res.compute()
        count      50
        sum      1225
        dtype: int64

        Doing the same, but for a DataFrame. Here ``chunk`` returns a
        DataFrame, meaning the input to ``aggregate`` is a DataFrame with an
        index with non-unique entries for both 'x' and 'y'. We groupby the
        index, and sum each group to get the final result.

        >>> def sum_and_count(x):
        ...     return pd.DataFrame({'count': x.count(), 'sum': x.sum()},
        ...                         columns=['count', 'sum'])
        >>> res = ddf.reduction(sum_and_count,
        ...                     aggregate=lambda x: x.groupby(level=0).sum())
        >>> res.compute()
           count   sum
        x     50  1225
        y     50  3725
        """
        if aggregate is None:
            aggregate = chunk

        if combine is None:
            if combine_kwargs:
                raise ValueError("`combine_kwargs` provided with no `combine`")
            combine = aggregate
            combine_kwargs = aggregate_kwargs

        chunk_kwargs = chunk_kwargs.copy() if chunk_kwargs else {}
        chunk_kwargs["aca_chunk"] = chunk

        combine_kwargs = combine_kwargs.copy() if combine_kwargs else {}
        combine_kwargs["aca_combine"] = combine

        aggregate_kwargs = aggregate_kwargs.copy() if aggregate_kwargs else {}
        aggregate_kwargs["aca_aggregate"] = aggregate

        return aca(
            self,
            chunk=_reduction_chunk,
            aggregate=_reduction_aggregate,
            combine=_reduction_combine,
            meta=meta,
            token=token,
            split_every=split_every,
            chunk_kwargs=chunk_kwargs,
            aggregate_kwargs=aggregate_kwargs,
            combine_kwargs=combine_kwargs,
            **kwargs,
        )

    @derived_from(pd.DataFrame)
    def pipe(self, func, *args, **kwargs):
        # Taken from pandas:
        # https://github.com/pydata/pandas/blob/master/pandas/core/generic.py#L2698-L2707
        if isinstance(func, tuple):
            func, target = func
            if target in kwargs:
                raise ValueError(
                    "%s is both the pipe target and a keyword argument" % target
                )
            kwargs[target] = self
            return func(*args, **kwargs)
        else:
            return func(self, *args, **kwargs)

    def random_split(self, frac, random_state=None, shuffle=False):
        """ Pseudorandomly split dataframe into different pieces row-wise

        Parameters
        ----------
        frac : list
            List of floats that should sum to one.
        random_state : int or np.random.RandomState
            If int create a new RandomState with this as the seed.
            Otherwise draw from the passed RandomState.
        shuffle : bool, default False
            If set to True, the dataframe is shuffled (within partition)
            before the split.

        Examples
        --------

        50/50 split

        >>> a, b = df.random_split([0.5, 0.5])  # doctest: +SKIP

        80/10/10 split, consistent random_state

        >>> a, b, c = df.random_split([0.8, 0.1, 0.1], random_state=123)  # doctest: +SKIP

        See Also
        --------
        dask.DataFrame.sample
        """
        if not np.allclose(sum(frac), 1):
            raise ValueError("frac should sum to 1")
        state_data = random_state_data(self.npartitions, random_state)
        token = tokenize(self, frac, random_state)
        name = "split-" + token
        layer = {
            (name, i): (pd_split, (self._name, i), frac, state, shuffle)
            for i, state in enumerate(state_data)
        }

        out = []
        for i in range(len(frac)):
            name2 = "split-%d-%s" % (i, token)
            dsk2 = {
                (name2, j): (getitem, (name, j), i) for j in range(self.npartitions)
            }
            graph = HighLevelGraph.from_collections(
                name2, merge(dsk2, layer), dependencies=[self]
            )
            out_df = type(self)(graph, name2, self._meta, self.divisions)
            out.append(out_df)
        return out

    def head(self, n=5, npartitions=1, compute=True):
        """ First n rows of the dataset

        Parameters
        ----------
        n : int, optional
            The number of rows to return. Default is 5.
        npartitions : int, optional
            Elements are only taken from the first ``npartitions``, with a
            default of 1. If there are fewer than ``n`` rows in the first
            ``npartitions`` a warning will be raised and any found rows
            returned. Pass -1 to use all partitions.
        compute : bool, optional
            Whether to compute the result, default is True.
        """
        return self._head(n=n, npartitions=npartitions, compute=compute, safe=True)

    def _head(self, n, npartitions, compute, safe):
        if npartitions <= -1:
            npartitions = self.npartitions
        if npartitions > self.npartitions:
            msg = "only {} partitions, head received {}"
            raise ValueError(msg.format(self.npartitions, npartitions))

        name = "head-%d-%d-%s" % (npartitions, n, self._name)
        if safe:
            head = safe_head
        else:
            head = M.head

        if npartitions > 1:
            name_p = "head-partial-%d-%s" % (n, self._name)

            dsk = {}
            for i in range(npartitions):
                dsk[(name_p, i)] = (M.head, (self._name, i), n)

            concat = (_concat, [(name_p, i) for i in range(npartitions)])
            dsk[(name, 0)] = (head, concat, n)
        else:
            dsk = {(name, 0): (head, (self._name, 0), n)}

        partition_sizes = None
        if self.partition_sizes:
            partition_sizes = self.partition_sizes[:npartitions]
            num_elems = sum(partition_sizes)
            idx = npartitions - 1
            while num_elems > n and idx >= 0:
                cur_size = partition_sizes[idx]
                if cur_size >= num_elems:
                    partition_sizes[idx] -= num_elems
                    break
                else:
                    partition_sizes[idx] = 0
                    num_elems -= cur_size
                    idx -= 1

        graph = HighLevelGraph.from_collections(name, dsk, dependencies=[self])
        result = new_dd_object(
            graph, name, self._meta, [self.divisions[0], self.divisions[npartitions]], partition_sizes
        )

        if compute:
            result = result.compute()
        return result

    def tail(self, n=5, compute=True):
        """ Last n rows of the dataset

        Caveat, the only checks the last n rows of the last partition.
        """
        name = "tail-%d-%s" % (n, self._name)
        dsk = {(name, 0): (M.tail, (self._name, self.npartitions - 1), n)}

        graph = HighLevelGraph.from_collections(name, dsk, dependencies=[self])

        partition_sizes = None
        if self.partition_sizes:
            size = min(n, self.partition_sizes[-1])
            partition_sizes = [size]

        result = new_dd_object(graph, name, self._meta, self.divisions[-2:], partition_sizes)

        if compute:
            result = result.compute()
        return result

    @property
    def loc(self):
        """ Purely label-location based indexer for selection by label.

        >>> df.loc["b"]  # doctest: +SKIP
        >>> df.loc["b":"d"]  # doctest: +SKIP
        """
        from .indexing import _LocIndexer

        return _LocIndexer(self)

    def _partitions(self, index):
        if not isinstance(index, tuple):
            index = (index,)
        from ..array.slicing import normalize_index

        index = normalize_index(index, (self.npartitions,))
        index = tuple(slice(k, k + 1) if isinstance(k, Number) else k for k in index)
        name = "blocks-" + tokenize(self, index)
        new_keys = np.array(self.__dask_keys__(), dtype=object)[index].tolist()

        divisions = [self.divisions[i] for _, i in new_keys] + [
            self.divisions[new_keys[-1][1] + 1]
        ]
        dsk = {(name, i): tuple(key) for i, key in enumerate(new_keys)}

        graph = HighLevelGraph.from_collections(name, dsk, dependencies=[self])
        return new_dd_object(graph, name, self._meta, divisions)  # TODO: partition_sizes

    @property
    def partitions(self):
        """ Slice dataframe by partitions

        This allows partitionwise slicing of a Dask Dataframe.  You can perform normal
        Numpy-style slicing but now rather than slice elements of the array you
        slice along partitions so, for example, ``df.partitions[:5]`` produces a new
        Dask Dataframe of the first five partitions.

        Examples
        --------
        >>> df.partitions[0]  # doctest: +SKIP
        >>> df.partitions[:3]  # doctest: +SKIP
        >>> df.partitions[::10]  # doctest: +SKIP

        Returns
        -------
        A Dask DataFrame
        """
        return IndexCallable(self._partitions)

    # Note: iloc is implemented only on DataFrame

    def repartition(
        self,
        divisions=None,
        npartitions=None,
        partition_size=None,
        freq=None,
        force=False,
    ):
        """ Repartition dataframe along new divisions

        Parameters
        ----------
        divisions : list, optional
            List of partitions to be used. Only used if npartitions and
            partition_size isn't specified.
        npartitions : int, optional
            Number of partitions of output. Only used if partition_size
            isn't specified.
        partition_size: int or string, optional
            Max number of bytes of memory for each partition. Use numbers or
            strings like 5MB. If specified npartitions and divisions will be
            ignored.

            .. warning::

               This keyword argument triggers computation to determine
               the memory size of each partition, which may be expensive.

        freq : str, pd.Timedelta
            A period on which to partition timeseries data like ``'7D'`` or
            ``'12h'`` or ``pd.Timedelta(hours=12)``.  Assumes a datetime index.
        force : bool, default False
            Allows the expansion of the existing divisions.
            If False then the new divisions lower and upper bounds must be
            the same as the old divisions.

        Notes
        -----
        Exactly one of `divisions`, `npartitions`, `partition_size`, or `freq`
        should be specified. A ``ValueError`` will be raised when that is
        not the case.

        Examples
        --------
        >>> df = df.repartition(npartitions=10)  # doctest: +SKIP
        >>> df = df.repartition(divisions=[0, 5, 10, 20])  # doctest: +SKIP
        >>> df = df.repartition(freq='7d')  # doctest: +SKIP
        """
        if (
            sum(
                [
                    partition_size is not None,
                    divisions is not None,
                    npartitions is not None,
                    freq is not None,
                ]
            )
            != 1
        ):
            raise ValueError(
                "Please provide exactly one of ``npartitions=``, ``freq=``, "
                "``divisions=``, ``partitions_size=`` keyword arguments"
            )

        if partition_size is not None:
            return repartition_size(self, partition_size)
        elif npartitions is not None:
            return repartition_npartitions(self, npartitions)
        elif divisions is not None:
            return repartition(self, divisions, force=force)
        elif freq is not None:
            return repartition_freq(self, freq=freq)

    def shuffle(
        self,
        on,
        npartitions=None,
        max_branch=None,
        shuffle=None,
        ignore_index=False,
        compute=None,
    ):
        """ Rearrange DataFrame into new partitions

        Uses hashing of `on` to map rows to output partitions. After this
        operation, rows with the same value of `on` will be in the same
        partition.

        Parameters
        ----------
        on : str, list of str, or Series, Index, or DataFrame
            Column(s) or index to be used to map rows to output partitions
        npartitions : int, optional
            Number of partitions of output. Partition count will not be
            changed by default.
        max_branch: int, optional
            The maximum number of splits per input partition. Used within
            the staged shuffling algorithm.
        shuffle: {'disk', 'tasks'}, optional
            Either ``'disk'`` for single-node operation or ``'tasks'`` for
            distributed operation.  Will be inferred by your current scheduler.
        ignore_index: bool, default False
            Ignore index during shuffle.  If ``True``, performance may improve,
            but index values will not be preserved.
        compute: bool
            Whether or not to trigger an immediate computation. Defaults to False.

        Notes
        -----
        This does not preserve a meaningful index/partitioning scheme. This
        is not deterministic if done in parallel.

        Examples
        --------
        >>> df = df.shuffle(df.columns[0])  # doctest: +SKIP
        """
        from .shuffle import shuffle as dd_shuffle

        return dd_shuffle(
            self,
            on,
            npartitions=npartitions,
            max_branch=max_branch,
            shuffle=shuffle,
            ignore_index=ignore_index,
            compute=compute,
        )

    @derived_from(pd.DataFrame)
    def fillna(self, value=None, method=None, limit=None, axis=None):
        axis = self._validate_axis(axis)
        if method is None and limit is not None:
            raise NotImplementedError("fillna with set limit and method=None")
        if isinstance(value, _Frame):
            test_value = value._meta_nonempty.values[0]
        elif isinstance(value, Scalar):
            test_value = value._meta_nonempty
        else:
            test_value = value
        meta = self._meta_nonempty.fillna(
            value=test_value, method=method, limit=limit, axis=axis
        )

        if axis == 1 or method is None:
            # Control whether or not dask's partition alignment happens.
            # We don't want for a pandas Series.
            # We do want it for a dask Series
            if is_series_like(value) and not is_dask_collection(value):
                args = ()
                kwargs = {"value": value}
            else:
                args = (value,)
                kwargs = {}
            return self.map_partitions(
                M.fillna,
                *args,
                method=method,
                limit=limit,
                axis=axis,
                meta=meta,
                enforce_metadata=False,
                **kwargs,
            )

        if method in ("pad", "ffill"):
            method = "ffill"
            skip_check = 0
            before, after = 1 if limit is None else limit, 0
        else:
            method = "bfill"
            skip_check = self.npartitions - 1
            before, after = 0, 1 if limit is None else limit

        if limit is None:
            name = "fillna-chunk-" + tokenize(self, method)
            dsk = {
                (name, i): (
                    methods.fillna_check,
                    (self._name, i),
                    method,
                    i != skip_check,
                )
                for i in range(self.npartitions)
            }
            graph = HighLevelGraph.from_collections(name, dsk, dependencies=[self])
            parts = new_dd_object(graph, name, meta, self.divisions, self.partition_sizes)
        else:
            parts = self

        return parts.map_overlap(
            M.fillna, before, after, method=method, limit=limit, meta=meta
        )

    @derived_from(pd.DataFrame)
    def ffill(self, axis=None, limit=None):
        return self.fillna(method="ffill", limit=limit, axis=axis)

    @derived_from(pd.DataFrame)
    def bfill(self, axis=None, limit=None):
        return self.fillna(method="bfill", limit=limit, axis=axis)

    def sample(self, n=None, frac=None, replace=False, random_state=None):
        """ Random sample of items

        Parameters
        ----------
        n : int, optional
            Number of items to return is not supported by dask. Use frac
            instead.
        frac : float, optional
            Fraction of axis items to return.
        replace : boolean, optional
            Sample with or without replacement. Default = False.
        random_state : int or ``np.random.RandomState``
            If int we create a new RandomState with this as the seed
            Otherwise we draw from the passed RandomState

        See Also
        --------
        DataFrame.random_split
        pandas.DataFrame.sample
        """
        if n is not None:
            msg = (
                "sample does not support the number of sampled items "
                "parameter, 'n'. Please use the 'frac' parameter instead."
            )
            if isinstance(n, Number) and 0 <= n <= 1:
                warnings.warn(msg)
                frac = n
            else:
                raise ValueError(msg)

        if frac is None:
            raise ValueError("frac must not be None")

        if random_state is None:
            random_state = np.random.RandomState()

        name = "sample-" + tokenize(self, frac, replace, random_state)

        state_data = random_state_data(self.npartitions, random_state)
        dsk = {
            (name, i): (methods.sample, (self._name, i), state, frac, replace)
            for i, state in enumerate(state_data)
        }

        graph = HighLevelGraph.from_collections(name, dsk, dependencies=[self])
        return new_dd_object(graph, name, self._meta, self.divisions)  # TODO: partition_sizes

    @derived_from(pd.DataFrame)
    def replace(self, to_replace=None, value=None, regex=False):
        return self.map_partitions(
            M.replace,
            to_replace=to_replace,
            value=value,
            regex=regex,
            enforce_metadata=False,
        )

    def to_dask_array(self, lengths=None):
        """Convert a dask DataFrame to a dask array.

        Parameters
        ----------
        lengths : bool or Sequence of ints, optional
            How to determine the chunks sizes for the output array.
            By default, the output array will have unknown chunk lengths
            along the first axis, which can cause some later operations
            to fail.

            * True : immediately compute the length of each partition
            * Sequence : a sequence of integers to use for the chunk sizes
              on the first axis. These values are *not* validated for
              correctness, beyond ensuring that the number of items
              matches the number of partitions.

        Returns
        -------
        """
        if lengths is True:
            lengths = tuple(self.map_partitions(len, enforce_metadata=False).compute())

        arr = self.values

        chunks = self._validate_chunks(arr, lengths)
        arr._chunks = chunks

        return arr

    def to_hdf(self, path_or_buf, key, mode="a", append=False, **kwargs):
        """ See dd.to_hdf docstring for more information """
        from .io import to_hdf

        return to_hdf(self, path_or_buf, key, mode, append, **kwargs)

    def to_csv(self, filename, **kwargs):
        """ See dd.to_csv docstring for more information """
        from .io import to_csv

        return to_csv(self, filename, **kwargs)

    def to_sql(
        self,
        name: str,
        uri: str,
        schema=None,
        if_exists: str = "fail",
        index: bool = True,
        index_label=None,
        chunksize=None,
        dtype=None,
        method=None,
        compute=True,
        parallel=False,
    ):
        """ See dd.to_sql docstring for more information """
        from .io import to_sql

        return to_sql(
            self,
            name=name,
            uri=uri,
            schema=schema,
            if_exists=if_exists,
            index=index,
            index_label=index_label,
            chunksize=chunksize,
            dtype=dtype,
            method=method,
            compute=compute,
            parallel=parallel,
        )

    def to_json(self, filename, *args, **kwargs):
        """ See dd.to_json docstring for more information """
        from .io import to_json

        return to_json(self, filename, *args, **kwargs)

    def to_delayed(self, optimize_graph=True):
        """Convert into a list of ``dask.delayed`` objects, one per partition.

        Parameters
        ----------
        optimize_graph : bool, optional
            If True [default], the graph is optimized before converting into
            ``dask.delayed`` objects.

        Examples
        --------
        >>> partitions = df.to_delayed()  # doctest: +SKIP

        See Also
        --------
        dask.dataframe.from_delayed
        """
        keys = self.__dask_keys__()
        graph = self.__dask_graph__()
        if optimize_graph:
            graph = self.__dask_optimize__(graph, self.__dask_keys__())
            name = "delayed-" + self._name
            graph = HighLevelGraph.from_collections(name, graph, dependencies=())
        return [Delayed(k, graph) for k in keys]

    @classmethod
    def _get_unary_operator(cls, op):
        return lambda self: elemwise(op, self)

    @classmethod
    def _get_binary_operator(cls, op, inv=False):
        if inv:
            return lambda self, other: elemwise(op, other, self)
        else:
            return lambda self, other: elemwise(op, self, other)

    def rolling(self, window, min_periods=None, center=False, win_type=None, axis=0):
        """Provides rolling transformations.

        Parameters
        ----------
        window : int, str, offset
           Size of the moving window. This is the number of observations used
           for calculating the statistic. When not using a ``DatetimeIndex``,
           the window size must not be so large as to span more than one
           adjacent partition. If using an offset or offset alias like '5D',
           the data must have a ``DatetimeIndex``

           .. versionchanged:: 0.15.0

              Now accepts offsets and string offset aliases

        min_periods : int, default None
            Minimum number of observations in window required to have a value
            (otherwise result is NA).
        center : boolean, default False
            Set the labels at the center of the window.
        win_type : string, default None
            Provide a window type. The recognized window types are identical
            to pandas.
        axis : int, default 0

        Returns
        -------
        a Rolling object on which to call a method to compute a statistic
        """
        from dask.dataframe.rolling import Rolling

        if isinstance(window, Integral):
            if window < 0:
                raise ValueError("window must be >= 0")

        if min_periods is not None:
            if not isinstance(min_periods, Integral):
                raise ValueError("min_periods must be an integer")
            if min_periods < 0:
                raise ValueError("min_periods must be >= 0")

        return Rolling(
            self,
            window=window,
            min_periods=min_periods,
            center=center,
            win_type=win_type,
            axis=axis,
        )

    @derived_from(pd.DataFrame)
    def diff(self, periods=1, axis=0):
        """
        .. note::

           Pandas currently uses an ``object``-dtype column to represent
           boolean data with missing values. This can cause issues for
           boolean-specific operations, like ``|``. To enable boolean-
           specific operations, at the cost of metadata that doesn't match
           pandas, use ``.astype(bool)`` after the ``shift``.
        """
        axis = self._validate_axis(axis)
        if not isinstance(periods, Integral):
            raise TypeError("periods must be an integer")

        if axis == 1:
            return self.map_partitions(
                M.diff, token="diff", periods=periods, axis=1, enforce_metadata=False
            )

        before, after = (periods, 0) if periods > 0 else (0, -periods)
        return self.map_overlap(M.diff, before, after, token="diff", periods=periods)

    @derived_from(pd.DataFrame)
    def shift(self, periods=1, freq=None, axis=0):
        axis = self._validate_axis(axis)
        if not isinstance(periods, Integral):
            raise TypeError("periods must be an integer")

        if axis == 1:
            return self.map_partitions(
                M.shift,
                token="shift",
                periods=periods,
                freq=freq,
                axis=1,
                enforce_metadata=False,
            )

        if freq is None:
            before, after = (periods, 0) if periods > 0 else (0, -periods)
            return self.map_overlap(
                M.shift, before, after, token="shift", periods=periods
            )

        # Let pandas error on invalid arguments
        meta = self._meta_nonempty.shift(periods, freq=freq)
        out = self.map_partitions(
            M.shift,
            token="shift",
            periods=periods,
            freq=freq,
            meta=meta,
            enforce_metadata=False,
            transform_divisions=False,
        )
        return maybe_shift_divisions(out, periods, freq=freq)

    def _reduction_agg(self, name, axis=None, skipna=True, split_every=False, out=None):
        axis = self._validate_axis(axis)

        meta = getattr(self._meta_nonempty, name)(axis=axis, skipna=skipna)
        token = self._token_prefix + name

        method = getattr(M, name)
        if axis == 1:
            result = self.map_partitions(
                method, meta=meta, token=token, skipna=skipna, axis=axis
            )
            return handle_out(out, result)
        else:
            result = self.reduction(
                method,
                meta=meta,
                token=token,
                skipna=skipna,
                axis=axis,
                split_every=split_every,
            )
            if isinstance(self, DataFrame):
                result.divisions = (self.columns.min(), self.columns.max())
            return handle_out(out, result)

    @derived_from(pd.DataFrame)
    def abs(self):
        _raise_if_object_series(self, "abs")
        meta = self._meta_nonempty.abs()
        return self.map_partitions(M.abs, meta=meta, enforce_metadata=False)

    @derived_from(pd.DataFrame)
    def all(self, axis=None, skipna=True, split_every=False, out=None):
        return self._reduction_agg(
            "all", axis=axis, skipna=skipna, split_every=split_every, out=out
        )

    @derived_from(pd.DataFrame)
    def any(self, axis=None, skipna=True, split_every=False, out=None):
        return self._reduction_agg(
            "any", axis=axis, skipna=skipna, split_every=split_every, out=out
        )

    @derived_from(pd.DataFrame)
    def sum(
        self,
        axis=None,
        skipna=True,
        split_every=False,
        dtype=None,
        out=None,
        min_count=None,
    ):
        result = self._reduction_agg(
            "sum", axis=axis, skipna=skipna, split_every=split_every, out=out
        )
        if min_count:
            return result.where(
                self.notnull().sum(axis=axis) >= min_count, other=np.NaN
            )
        else:
            return result

    @derived_from(pd.DataFrame)
    def prod(
        self,
        axis=None,
        skipna=True,
        split_every=False,
        dtype=None,
        out=None,
        min_count=None,
    ):
        result = self._reduction_agg(
            "prod", axis=axis, skipna=skipna, split_every=split_every, out=out
        )
        if min_count:
            return result.where(
                self.notnull().sum(axis=axis) >= min_count, other=np.NaN
            )
        else:
            return result

    @derived_from(pd.DataFrame)
    def max(self, axis=None, skipna=True, split_every=False, out=None):
        return self._reduction_agg(
            "max", axis=axis, skipna=skipna, split_every=split_every, out=out
        )

    @derived_from(pd.DataFrame)
    def min(self, axis=None, skipna=True, split_every=False, out=None):
        return self._reduction_agg(
            "min", axis=axis, skipna=skipna, split_every=split_every, out=out
        )

    @derived_from(pd.DataFrame)
    def idxmax(self, axis=None, skipna=True, split_every=False):
        fn = "idxmax"
        axis = self._validate_axis(axis)
        meta = self._meta_nonempty.idxmax(axis=axis, skipna=skipna)
        if axis == 1:
            return map_partitions(
                M.idxmax,
                self,
                meta=meta,
                token=self._token_prefix + fn,
                skipna=skipna,
                axis=axis,
                enforce_metadata=False,
            )
        else:
            scalar = not is_series_like(meta)
            result = aca(
                [self],
                chunk=idxmaxmin_chunk,
                aggregate=idxmaxmin_agg,
                combine=idxmaxmin_combine,
                meta=meta,
                aggregate_kwargs={"scalar": scalar},
                token=self._token_prefix + fn,
                split_every=split_every,
                skipna=skipna,
                fn=fn,
            )
            if isinstance(self, DataFrame):
                result.divisions = (min(self.columns), max(self.columns))
            return result

    @derived_from(pd.DataFrame)
    def idxmin(self, axis=None, skipna=True, split_every=False):
        fn = "idxmin"
        axis = self._validate_axis(axis)
        meta = self._meta_nonempty.idxmax(axis=axis)
        if axis == 1:
            return map_partitions(
                M.idxmin,
                self,
                meta=meta,
                token=self._token_prefix + fn,
                skipna=skipna,
                axis=axis,
                enforce_metadata=False,
            )
        else:
            scalar = not is_series_like(meta)
            result = aca(
                [self],
                chunk=idxmaxmin_chunk,
                aggregate=idxmaxmin_agg,
                combine=idxmaxmin_combine,
                meta=meta,
                aggregate_kwargs={"scalar": scalar},
                token=self._token_prefix + fn,
                split_every=split_every,
                skipna=skipna,
                fn=fn,
            )
            if isinstance(self, DataFrame):
                result.divisions = (min(self.columns), max(self.columns))
            return result

    @derived_from(pd.DataFrame)
    def count(self, axis=None, split_every=False):
        axis = self._validate_axis(axis)
        token = self._token_prefix + "count"
        if axis == 1:
            meta = self._meta_nonempty.count(axis=axis)
            return self.map_partitions(
                M.count, meta=meta, token=token, axis=axis, enforce_metadata=False
            )
        else:
            meta = self._meta_nonempty.count()

            # Need the astype(int) for empty dataframes, which sum to float dtype
            result = self.reduction(
                M.count,
                aggregate=_count_aggregate,
                meta=meta,
                token=token,
                split_every=split_every,
            )
            if isinstance(self, DataFrame):
                result.divisions = (self.columns.min(), self.columns.max())
            return result

    @derived_from(pd.DataFrame)
    def mode(self, dropna=True, split_every=False):
        mode_series = self.reduction(
            chunk=M.value_counts,
            combine=M.sum,
            aggregate=_mode_aggregate,
            split_every=split_every,
            chunk_kwargs={"dropna": dropna},
            aggregate_kwargs={"dropna": dropna},
        )
        return mode_series

    @derived_from(pd.DataFrame)
    def mean(self, axis=None, skipna=True, split_every=False, dtype=None, out=None):
        axis = self._validate_axis(axis)
        _raise_if_object_series(self, "mean")
        meta = self._meta_nonempty.mean(axis=axis, skipna=skipna)
        if axis == 1:
            result = map_partitions(
                M.mean,
                self,
                meta=meta,
                token=self._token_prefix + "mean",
                axis=axis,
                skipna=skipna,
                enforce_metadata=False,
            )
            return handle_out(out, result)
        else:
            num = self._get_numeric_data()
            s = num.sum(skipna=skipna, split_every=split_every)
            n = num.count(split_every=split_every)
            name = self._token_prefix + "mean-%s" % tokenize(self, axis, skipna)
            result = map_partitions(
                methods.mean_aggregate,
                s,
                n,
                token=name,
                meta=meta,
                enforce_metadata=False,
            )
            if isinstance(self, DataFrame):
                result.divisions = (self.columns.min(), self.columns.max())
            return handle_out(out, result)

    @derived_from(pd.DataFrame)
    def var(
        self, axis=None, skipna=True, ddof=1, split_every=False, dtype=None, out=None
    ):
        axis = self._validate_axis(axis)
        _raise_if_object_series(self, "var")
        meta = self._meta_nonempty.var(axis=axis, skipna=skipna)
        if axis == 1:
            result = map_partitions(
                M.var,
                self,
                meta=meta,
                token=self._token_prefix + "var",
                axis=axis,
                skipna=skipna,
                ddof=ddof,
                enforce_metadata=False,
            )
            return handle_out(out, result)
        else:
            if self.ndim == 1:
                result = self._var_1d(self, skipna, ddof, split_every)
                return handle_out(out, result)

            count_timedeltas = len(
                self._meta_nonempty.select_dtypes(include=[np.timedelta64]).columns
            )

            # pandas 1.0+ does not implement var on timedelta

            if not PANDAS_GT_100 and count_timedeltas == len(self._meta.columns):
                result = self._var_timedeltas(skipna, ddof, split_every)
            elif not PANDAS_GT_100 and count_timedeltas > 0:
                result = self._var_mixed(skipna, ddof, split_every)
            else:
                result = self._var_numeric(skipna, ddof, split_every)

            if isinstance(self, DataFrame):
                result.divisions = (self.columns.min(), self.columns.max())
            return handle_out(out, result)

    def _var_numeric(self, skipna=True, ddof=1, split_every=False):
        num = self.select_dtypes(include=["number", "bool"], exclude=[np.timedelta64])

        values_dtype = num.values.dtype
        array_values = num.values

        if not np.issubdtype(values_dtype, np.number):
            array_values = num.values.astype("f8")

        var = da.nanvar if skipna or skipna is None else da.var
        array_var = var(array_values, axis=0, ddof=ddof, split_every=split_every)

        name = self._token_prefix + "var-numeric" + tokenize(num, split_every)
        cols = num._meta.columns if is_dataframe_like(num) else None

        var_shape = num._meta_nonempty.values.var(axis=0).shape
        array_var_name = (array_var._name,) + (0,) * len(var_shape)

        layer = {(name, 0): (methods.wrap_var_reduction, array_var_name, cols)}
        graph = HighLevelGraph.from_collections(name, layer, dependencies=[array_var])

        return new_dd_object(
            graph, name, num._meta_nonempty.var(), divisions=[None, None]
        )

    def _var_timedeltas(self, skipna=True, ddof=1, split_every=False):
        timedeltas = self.select_dtypes(include=[np.timedelta64])

        var_timedeltas = [
            self._var_1d(timedeltas[col_idx], skipna, ddof, split_every)
            for col_idx in timedeltas._meta.columns
        ]
        var_timedelta_names = [(v._name, 0) for v in var_timedeltas]

        name = (
            self._token_prefix + "var-timedeltas-" + tokenize(timedeltas, split_every)
        )

        layer = {
            (name, 0): (
                methods.wrap_var_reduction,
                var_timedelta_names,
                timedeltas._meta.columns,
            )
        }
        graph = HighLevelGraph.from_collections(
            name, layer, dependencies=var_timedeltas
        )

        return new_dd_object(
            graph, name, timedeltas._meta_nonempty.var(), divisions=[None, None]
        )

    def _var_mixed(self, skipna=True, ddof=1, split_every=False):
        data = self.select_dtypes(include=["number", "bool", np.timedelta64])

        timedelta_vars = self._var_timedeltas(skipna, ddof, split_every)
        numeric_vars = self._var_numeric(skipna, ddof, split_every)

        name = self._token_prefix + "var-mixed-" + tokenize(data, split_every)

        layer = {
            (name, 0): (
                methods.var_mixed_concat,
                (numeric_vars._name, 0),
                (timedelta_vars._name, 0),
                data._meta.columns,
            )
        }

        graph = HighLevelGraph.from_collections(
            name, layer, dependencies=[numeric_vars, timedelta_vars]
        )
        return new_dd_object(
            graph, name, self._meta_nonempty.var(), divisions=[None, None]
        )

    def _var_1d(self, column, skipna=True, ddof=1, split_every=False):
        is_timedelta = is_timedelta64_dtype(column._meta)

        if is_timedelta:
            if not skipna:
                is_nan = column.isna()
                column = column.astype("i8")
                column = column.mask(is_nan)
            else:
                column = column.dropna().astype("i8")

        if PANDAS_VERSION >= "0.24.0":
            if pd.Int64Dtype.is_dtype(column._meta_nonempty):
                column = column.astype("f8")

        if not np.issubdtype(column.dtype, np.number):
            column = column.astype("f8")

        name = self._token_prefix + "var-1d-" + tokenize(column, split_every)

        var = da.nanvar if skipna or skipna is None else da.var
        array_var = var(column.values, axis=0, ddof=ddof, split_every=split_every)

        layer = {(name, 0): (methods.wrap_var_reduction, (array_var._name,), None)}
        graph = HighLevelGraph.from_collections(name, layer, dependencies=[array_var])

        return new_dd_object(
            graph, name, column._meta_nonempty.var(), divisions=[None, None]
        )

    @derived_from(pd.DataFrame)
    def std(
        self, axis=None, skipna=True, ddof=1, split_every=False, dtype=None, out=None
    ):
        axis = self._validate_axis(axis)
        _raise_if_object_series(self, "std")
        meta = self._meta_nonempty.std(axis=axis, skipna=skipna)
        if axis == 1:
            result = map_partitions(
                M.std,
                self,
                meta=meta,
                token=self._token_prefix + "std",
                axis=axis,
                skipna=skipna,
                ddof=ddof,
                enforce_metadata=False,
            )
            return handle_out(out, result)
        else:
            v = self.var(skipna=skipna, ddof=ddof, split_every=split_every)
            name = self._token_prefix + "std"
            result = map_partitions(
                np.sqrt, v, meta=meta, token=name, enforce_metadata=False
            )
            return handle_out(out, result)

    @derived_from(pd.DataFrame)
    def sem(self, axis=None, skipna=None, ddof=1, split_every=False):
        axis = self._validate_axis(axis)
        _raise_if_object_series(self, "sem")
        meta = self._meta_nonempty.sem(axis=axis, skipna=skipna, ddof=ddof)
        if axis == 1:
            return map_partitions(
                M.sem,
                self,
                meta=meta,
                token=self._token_prefix + "sem",
                axis=axis,
                skipna=skipna,
                ddof=ddof,
            )
        else:
            num = self._get_numeric_data()
            v = num.var(skipna=skipna, ddof=ddof, split_every=split_every)
            n = num.count(split_every=split_every)
            name = self._token_prefix + "sem"
            result = map_partitions(
                np.sqrt, v / n, meta=meta, token=name, enforce_metadata=False
            )

            if isinstance(self, DataFrame):
                result.divisions = (self.columns.min(), self.columns.max())
            return result

    def quantile(self, q=0.5, axis=0, method="default"):
        """ Approximate row-wise and precise column-wise quantiles of DataFrame

        Parameters
        ----------
        q : list/array of floats, default 0.5 (50%)
            Iterable of numbers ranging from 0 to 1 for the desired quantiles
        axis : {0, 1, 'index', 'columns'} (default 0)
            0 or 'index' for row-wise, 1 or 'columns' for column-wise
        method : {'default', 'tdigest', 'dask'}, optional
            What method to use. By default will use dask's internal custom
            algorithm (``'dask'``).  If set to ``'tdigest'`` will use tdigest
            for floats and ints and fallback to the ``'dask'`` otherwise.
        """
        axis = self._validate_axis(axis)
        keyname = "quantiles-concat--" + tokenize(self, q, axis)

        if axis == 1:
            if isinstance(q, list):
                # Not supported, the result will have current index as columns
                raise ValueError("'q' must be scalar when axis=1 is specified")
            return map_partitions(
                M.quantile,
                self,
                q,
                axis,
                token=keyname,
                enforce_metadata=False,
                meta=(q, "f8"),
            )
        else:
            _raise_if_object_series(self, "quantile")
            meta = self._meta.quantile(q, axis=axis)
            num = self._get_numeric_data()
            quantiles = tuple(quantile(self[c], q, method) for c in num.columns)

            qnames = [(_q._name, 0) for _q in quantiles]

            if isinstance(quantiles[0], Scalar):
                layer = {
                    (keyname, 0): (type(meta), qnames, num.columns, None, meta.name)
                }
                graph = HighLevelGraph.from_collections(
                    keyname, layer, dependencies=quantiles
                )
                divisions = (min(num.columns), max(num.columns))
                return Series(graph, keyname, meta, divisions)
            else:
                layer = {(keyname, 0): (methods.concat, qnames, 1)}
                graph = HighLevelGraph.from_collections(
                    keyname, layer, dependencies=quantiles
                )
                return DataFrame(graph, keyname, meta, quantiles[0].divisions)

    @derived_from(pd.DataFrame)
    def describe(
        self,
        split_every=False,
        percentiles=None,
        percentiles_method="default",
        include=None,
        exclude=None,
    ):

        if self._meta.ndim == 1:
            return self._describe_1d(self, split_every, percentiles, percentiles_method)
        elif (include is None) and (exclude is None):
            data = self._meta.select_dtypes(include=[np.number, np.timedelta64])

            # when some numerics/timedeltas are found, by default keep them
            if len(data.columns) == 0:
                chosen_columns = self._meta.columns
            else:
                # check if there are timedelta or boolean columns
                bools_and_timedeltas = self._meta.select_dtypes(
                    include=[np.timedelta64, "bool"]
                )
                if len(bools_and_timedeltas.columns) == 0:
                    return self._describe_numeric(
                        self, split_every, percentiles, percentiles_method
                    )
                else:
                    chosen_columns = data.columns
        elif include == "all":
            if exclude is not None:
                msg = "exclude must be None when include is 'all'"
                raise ValueError(msg)
            chosen_columns = self._meta.columns
        else:
            chosen_columns = self._meta.select_dtypes(include=include, exclude=exclude)

        stats = [
            self._describe_1d(
                self[col_idx], split_every, percentiles, percentiles_method
            )
            for col_idx in chosen_columns
        ]
        stats_names = [(s._name, 0) for s in stats]

        name = "describe--" + tokenize(self, split_every)
        layer = {(name, 0): (methods.describe_aggregate, stats_names)}
        graph = HighLevelGraph.from_collections(name, layer, dependencies=stats)
        meta = self._meta_nonempty.describe(include=include, exclude=exclude)
        return new_dd_object(graph, name, meta, divisions=[None, None])

    def _describe_1d(
        self, data, split_every=False, percentiles=None, percentiles_method="default"
    ):
        if is_bool_dtype(data._meta):
            return self._describe_nonnumeric_1d(data, split_every=split_every)
        elif is_numeric_dtype(data._meta):
            return self._describe_numeric(
                data,
                split_every=split_every,
                percentiles=percentiles,
                percentiles_method=percentiles_method,
            )
        elif is_timedelta64_dtype(data._meta):
            return self._describe_numeric(
                data.dropna().astype("i8"),
                split_every=split_every,
                percentiles=percentiles,
                percentiles_method=percentiles_method,
                is_timedelta_column=True,
            )
        else:
            return self._describe_nonnumeric_1d(data, split_every=split_every)

    def _describe_numeric(
        self,
        data,
        split_every=False,
        percentiles=None,
        percentiles_method="default",
        is_timedelta_column=False,
    ):

        num = data._get_numeric_data()

        if data.ndim == 2 and len(num.columns) == 0:
            raise ValueError("DataFrame contains only non-numeric data.")
        elif data.ndim == 1 and data.dtype == "object":
            raise ValueError("Cannot compute ``describe`` on object dtype.")
        if percentiles is None:
            percentiles = [0.25, 0.5, 0.75]
        else:
            # always include the the 50%tle to calculate the median
            # unique removes duplicates and sorts quantiles
            percentiles = np.array(percentiles)
            percentiles = np.append(percentiles, 0.5)
            percentiles = np.unique(percentiles)
            percentiles = list(percentiles)
        stats = [
            num.count(split_every=split_every),
            num.mean(split_every=split_every),
            num.std(split_every=split_every),
            num.min(split_every=split_every),
            num.quantile(percentiles, method=percentiles_method),
            num.max(split_every=split_every),
        ]
        stats_names = [(s._name, 0) for s in stats]

        colname = data._meta.name if is_series_like(data._meta) else None

        name = "describe-numeric--" + tokenize(num, split_every)
        layer = {
            (name, 0): (
                methods.describe_numeric_aggregate,
                stats_names,
                colname,
                is_timedelta_column,
            )
        }
        graph = HighLevelGraph.from_collections(name, layer, dependencies=stats)
        meta = num._meta_nonempty.describe()
        return new_dd_object(graph, name, meta, divisions=[None, None])

    def _describe_nonnumeric_1d(self, data, split_every=False):
        vcounts = data.value_counts(split_every=split_every)
        count_nonzero = vcounts[vcounts != 0]
        count_unique = count_nonzero.size

        stats = [
            # nunique
            count_unique,
            # count
            data.count(split_every=split_every),
            # most common value
            vcounts._head(1, npartitions=1, compute=False, safe=False),
        ]

        if is_datetime64_any_dtype(data._meta):
            min_ts = data.dropna().astype("i8").min(split_every=split_every)
            max_ts = data.dropna().astype("i8").max(split_every=split_every)
            stats.extend([min_ts, max_ts])

        stats_names = [(s._name, 0) for s in stats]
        colname = data._meta.name

        name = "describe-nonnumeric-1d--" + tokenize(data, split_every)
        layer = {
            (name, 0): (methods.describe_nonnumeric_aggregate, stats_names, colname)
        }
        graph = HighLevelGraph.from_collections(name, layer, dependencies=stats)
        meta = data._meta_nonempty.describe()
        return new_dd_object(graph, name, meta, divisions=[None, None])

    def _cum_agg(
        self, op_name, chunk, aggregate, axis, skipna=True, chunk_kwargs=None, out=None
    ):
        """ Wrapper for cumulative operation """

        axis = self._validate_axis(axis)

        if axis == 1:
            name = "{0}{1}(axis=1)".format(self._token_prefix, op_name)
            result = self.map_partitions(chunk, token=name, **chunk_kwargs)
            return handle_out(out, result)
        else:
            # cumulate each partitions
            name1 = "{0}{1}-map".format(self._token_prefix, op_name)
            cumpart = map_partitions(
                chunk, self, token=name1, meta=self, **chunk_kwargs
            )

            name2 = "{0}{1}-take-last".format(self._token_prefix, op_name)
            cumlast = map_partitions(
                _take_last,
                cumpart,
                skipna,
                meta=pd.Series([], dtype="float"),
                token=name2,
            )

            suffix = tokenize(self)
            name = "{0}{1}-{2}".format(self._token_prefix, op_name, suffix)
            cname = "{0}{1}-cum-last-{2}".format(self._token_prefix, op_name, suffix)

            # aggregate cumulated partisions and its previous last element
            layer = {}
            layer[(name, 0)] = (cumpart._name, 0)

            for i in range(1, self.npartitions):
                # store each cumulative step to graph to reduce computation
                if i == 1:
                    layer[(cname, i)] = (cumlast._name, i - 1)
                else:
                    # aggregate with previous cumulation results
                    layer[(cname, i)] = (
                        methods._cum_aggregate_apply,
                        aggregate,
                        (cname, i - 1),
                        (cumlast._name, i - 1),
                    )
                layer[(name, i)] = (aggregate, (cumpart._name, i), (cname, i))
            graph = HighLevelGraph.from_collections(
                name, layer, dependencies=[cumpart, cumlast]
            )
            result = new_dd_object(graph, name, chunk(self._meta), self.divisions, self.partition_sizes)
            return handle_out(out, result)

    @derived_from(pd.DataFrame)
    def cumsum(self, axis=None, skipna=True, dtype=None, out=None):
        return self._cum_agg(
            "cumsum",
            chunk=M.cumsum,
            aggregate=operator.add,
            axis=axis,
            skipna=skipna,
            chunk_kwargs=dict(axis=axis, skipna=skipna),
            out=out,
        )

    @derived_from(pd.DataFrame)
    def cumprod(self, axis=None, skipna=True, dtype=None, out=None):
        return self._cum_agg(
            "cumprod",
            chunk=M.cumprod,
            aggregate=operator.mul,
            axis=axis,
            skipna=skipna,
            chunk_kwargs=dict(axis=axis, skipna=skipna),
            out=out,
        )

    @derived_from(pd.DataFrame)
    def cummax(self, axis=None, skipna=True, out=None):
        return self._cum_agg(
            "cummax",
            chunk=M.cummax,
            aggregate=methods.cummax_aggregate,
            axis=axis,
            skipna=skipna,
            chunk_kwargs=dict(axis=axis, skipna=skipna),
            out=out,
        )

    @derived_from(pd.DataFrame)
    def cummin(self, axis=None, skipna=True, out=None):
        return self._cum_agg(
            "cummin",
            chunk=M.cummin,
            aggregate=methods.cummin_aggregate,
            axis=axis,
            skipna=skipna,
            chunk_kwargs=dict(axis=axis, skipna=skipna),
            out=out,
        )

    @derived_from(pd.DataFrame)
    def where(self, cond, other=np.nan):
        # cond and other may be dask instance,
        # passing map_partitions via keyword will not be aligned
        return map_partitions(M.where, self, cond, other, enforce_metadata=False)

    @derived_from(pd.DataFrame)
    def mask(self, cond, other=np.nan):
        return map_partitions(M.mask, self, cond, other, enforce_metadata=False)

    @derived_from(pd.DataFrame)
    def notnull(self):
        return self.map_partitions(M.notnull, enforce_metadata=False)

    @derived_from(pd.DataFrame)
    def isnull(self):
        return self.map_partitions(M.isnull, enforce_metadata=False)

    @derived_from(pd.DataFrame)
    def isna(self):
        if hasattr(pd, "isna"):
            return self.map_partitions(M.isna, enforce_metadata=False)
        else:
            raise NotImplementedError(
                "Need more recent version of Pandas "
                "to support isna. "
                "Please use isnull instead."
            )

    @derived_from(pd.DataFrame)
    def isin(self, values):
        if is_dataframe_like(self._meta):
            # DataFrame.isin does weird alignment stuff
            bad_types = (_Frame, pd.Series, pd.DataFrame)
        else:
            bad_types = (_Frame,)
        if isinstance(values, bad_types):
            raise NotImplementedError("Passing a %r to `isin`" % typename(type(values)))
        meta = self._meta_nonempty.isin(values)
        # We wrap values in a delayed for two reasons:
        # - avoid serializing data in every task
        # - avoid cost of traversal of large list in optimizations
        return self.map_partitions(
            M.isin, delayed(values), meta=meta, enforce_metadata=False
        )

    @derived_from(pd.DataFrame)
    def astype(self, dtype):
        # XXX: Pandas will segfault for empty dataframes when setting
        # categorical dtypes. This operation isn't allowed currently anyway. We
        # get the metadata with a non-empty frame to throw the error instead of
        # segfaulting.
        if is_dataframe_like(self._meta) and is_categorical_dtype(dtype):
            meta = self._meta_nonempty.astype(dtype)
        else:
            meta = self._meta.astype(dtype)
        if hasattr(dtype, "items"):
            set_unknown = [
                k
                for k, v in dtype.items()
                if is_categorical_dtype(v) and getattr(v, "categories", None) is None
            ]
            meta = clear_known_categories(meta, cols=set_unknown)
        elif is_categorical_dtype(dtype) and getattr(dtype, "categories", None) is None:
            meta = clear_known_categories(meta)
        return self.map_partitions(
            M.astype, dtype=dtype, meta=meta, enforce_metadata=False
        )

    @derived_from(pd.Series)
    def append(self, other, interleave_partitions=False):
        # because DataFrame.append will override the method,
        # wrap by pd.Series.append docstring
        from .multi import concat

        if isinstance(other, (list, dict)):
            msg = "append doesn't support list or dict input"
            raise NotImplementedError(msg)

        return concat(
            [self, other], join="outer", interleave_partitions=interleave_partitions
        )

    @derived_from(pd.DataFrame)
    def align(self, other, join="outer", axis=None, fill_value=None):
        meta1, meta2 = _emulate(
            M.align, self, other, join, axis=axis, fill_value=fill_value
        )
        aligned = self.map_partitions(
            M.align,
            other,
            join=join,
            axis=axis,
            fill_value=fill_value,
            enforce_metadata=False,
        )

        if join == 'left':
            partition_sizes = self.partition_sizes
        elif join == 'right':
            partition_sizes = other.partition_sizes
        else:
            partition_sizes = None

        token = tokenize(self, other, join, axis, fill_value)

        name1 = "align1-" + token
        dsk1 = {
            (name1, i): (getitem, key, 0)
            for i, key in enumerate(aligned.__dask_keys__())
        }
        dsk1.update(aligned.dask)
        result1 = new_dd_object(dsk1, name1, meta1, aligned.divisions, partition_sizes)

        name2 = "align2-" + token
        dsk2 = {
            (name2, i): (getitem, key, 1)
            for i, key in enumerate(aligned.__dask_keys__())
        }
        dsk2.update(aligned.dask)
        result2 = new_dd_object(dsk2, name2, meta2, aligned.divisions, partition_sizes)

        return result1, result2

    @derived_from(pd.DataFrame)
    def combine(self, other, func, fill_value=None, overwrite=True):
        return self.map_partitions(
            M.combine, other, func, fill_value=fill_value, overwrite=overwrite
        )

    @derived_from(pd.DataFrame)
    def combine_first(self, other):
        return self.map_partitions(M.combine_first, other)

    @classmethod
    def _bind_operator_method(cls, name, op, original=pd.DataFrame):
        """ bind operator method like DataFrame.add to this class """
        raise NotImplementedError

    @derived_from(pd.DataFrame)
    def resample(self, rule, closed=None, label=None):
        from .tseries.resample import Resampler

        return Resampler(self, rule, closed=closed, label=label)

    @derived_from(pd.DataFrame)
    def first(self, offset):
        # Let pandas error on bad args
        self._meta_nonempty.first(offset)

        if not self.known_divisions:
            raise ValueError("`first` is not implemented for unknown divisions")

        offset = pd.tseries.frequencies.to_offset(offset)
        date = self.divisions[0] + offset
        end = self.loc._get_partitions(date)

        if PANDAS_GT_100:
            is_anchored = offset.is_anchored()
        else:
            is_anchored = offset.isAnchored()

        include_right = is_anchored or not hasattr(offset, "_inc")

        if end == self.npartitions - 1:
            divs = self.divisions
        else:
            divs = self.divisions[: end + 1] + (date,)

        name = "first-" + tokenize(self, offset)
        dsk = {(name, i): (self._name, i) for i in range(end)}
        dsk[(name, end)] = (
            methods.boundary_slice,
            (self._name, end),
            None,
            date,
            include_right,
            True,
            "loc",
        )
        graph = HighLevelGraph.from_collections(name, dsk, dependencies=[self])
        return new_dd_object(graph, name, self, divs)  # TODO: partition_sizes

    @derived_from(pd.DataFrame)
    def last(self, offset):
        # Let pandas error on bad args
        self._meta_nonempty.first(offset)

        if not self.known_divisions:
            raise ValueError("`last` is not implemented for unknown divisions")

        offset = pd.tseries.frequencies.to_offset(offset)
        date = self.divisions[-1] - offset
        start = self.loc._get_partitions(date)

        if start == 0:
            divs = self.divisions
        else:
            divs = (date,) + self.divisions[start + 1 :]

        name = "last-" + tokenize(self, offset)
        dsk = {
            (name, i + 1): (self._name, j + 1)
            for i, j in enumerate(range(start, self.npartitions))
        }
        dsk[(name, 0)] = (
            methods.boundary_slice,
            (self._name, start),
            date,
            None,
            True,
            False,
            "loc",
        )
        graph = HighLevelGraph.from_collections(name, dsk, dependencies=[self])
        return new_dd_object(graph, name, self, divs)  # TODO: partition_sizes

    def nunique_approx(self, split_every=None):
        """Approximate number of unique rows.

        This method uses the HyperLogLog algorithm for cardinality
        estimation to compute the approximate number of unique rows.
        The approximate error is 0.406%.

        Parameters
        ----------
        split_every : int, optional
            Group partitions into groups of this size while performing a
            tree-reduction. If set to False, no tree-reduction will be used.
            Default is 8.

        Returns
        -------
        a float representing the approximate number of elements
        """
        from . import hyperloglog  # here to avoid circular import issues

        return aca(
            [self],
            chunk=hyperloglog.compute_hll_array,
            combine=hyperloglog.reduce_state,
            aggregate=hyperloglog.estimate_count,
            split_every=split_every,
            b=16,
            meta=float,
        )

    @property
    def values(self):
        """ Return a dask.array of the values of this dataframe

        Warning: This creates a dask.array without precise shape information.
        Operations that depend on shape information, like slicing or reshaping,
        will not work.
        """
        return self.map_partitions(methods.values)

    def _validate_chunks(self, arr, lengths):
        from dask.array.core import normalize_chunks

        if isinstance(lengths, Sequence):
            lengths = tuple(lengths)

            if len(lengths) != self.npartitions:
                raise ValueError(
                    "The number of items in 'lengths' does not match "
                    "the number of partitions. "
                    "{} != {}".format(len(lengths), self.npartitions)
                )

            if self.ndim == 1:
                chunks = normalize_chunks((lengths,))
            else:
                chunks = normalize_chunks((lengths, (len(self.columns),)))

            return chunks
        elif lengths is not None:
            raise ValueError("Unexpected value for 'lengths': '{}'".format(lengths))

        return arr._chunks

    def _is_index_level_reference(self, key):
        """
        Test whether a key is an index level reference

        To be considered an index level reference, `key` must match the index name
        and must NOT match the name of any column (if a dataframe).
        """
        return (
            self.index.name is not None
            and not is_dask_collection(key)
            and (np.isscalar(key) or isinstance(key, tuple))
            and key == self.index.name
            and key not in getattr(self, "columns", ())
        )

    def _contains_index_name(self, columns_or_index):
        """
        Test whether the input contains a reference to the index of the DataFrame/Series
        """
        if isinstance(columns_or_index, list):
            return any(self._is_index_level_reference(n) for n in columns_or_index)
        else:
            return self._is_index_level_reference(columns_or_index)


def _raise_if_object_series(x, funcname):
    """
    Utility function to raise an error if an object column does not support
    a certain operation like `mean`.
    """
    if isinstance(x, Series) and hasattr(x, "dtype") and x.dtype == object:
        raise ValueError("`%s` not supported with object series" % funcname)


class Series(_Frame):
    """ Parallel Pandas Series

    Do not use this class directly.  Instead use functions like
    ``dd.read_csv``, ``dd.read_parquet``, or ``dd.from_pandas``.

    Parameters
    ----------

    dsk: dict
        The dask graph to compute this Series
    _name: str
        The key prefix that specifies which keys in the dask comprise this
        particular Series
    meta: pandas.Series
        An empty ``pandas.Series`` with names, dtypes, and index matching the
        expected output.
    divisions: tuple of index values
        Values along which we partition our blocks on the index

    See Also
    --------
    dask.dataframe.DataFrame
    """

    _partition_type = pd.Series
    _is_partition_type = staticmethod(is_series_like)
    _token_prefix = "series-"
    _accessors = set()

    def __array_wrap__(self, array, context=None):
        if isinstance(context, tuple) and len(context) > 0:
            if isinstance(context[1][0], np.ndarray) and context[1][0].shape == ():
                index = None
            else:
                index = context[1][0].index

        return pd.Series(array, index=index, name=self.name)

    @property
    def name(self):
        return self._meta.name

    @name.setter
    def name(self, name):
        self._meta.name = name
        renamed = _rename_dask(self, name)
        # update myself
        self.dask = renamed.dask
        self._name = renamed._name

    @property
    def ndim(self):
        """ Return dimensionality """
        return 1

    @property
    def shape(self):
        """
        Return a tuple representing the dimensionality of a Series.

        The single element of the tuple is a Delayed result.

        Examples
        --------
        >>> series.shape  # doctest: +SKIP
        # (dd.Scalar<size-ag..., dtype=int64>,)
        """
        return (self._len or self.size,)

    @property
    def dtype(self):
        """ Return data type """
        return self._meta.dtype

    @cache_readonly
    def dt(self):
        """ Namespace of datetime methods """
        return DatetimeAccessor(self)

    @cache_readonly
    def cat(self):
        return CategoricalAccessor(self)

    @cache_readonly
    def str(self):
        """ Namespace for string methods """
        return StringAccessor(self)

    def __dir__(self):
        o = set(dir(type(self)))
        o.update(self.__dict__)
        # Remove the `cat` and `str` accessors if not available. We can't
        # decide this statically for the `dt` accessor, as it works on
        # datetime-like things as well.
        for accessor in ["cat", "str"]:
            if not hasattr(self._meta, accessor):
                o.remove(accessor)
        return list(o)

    @property
    def nbytes(self):
        """ Number of bytes """
        return self.reduction(
            methods.nbytes, np.sum, token="nbytes", meta=int, split_every=False
        )

    def _repr_data(self):
        return _repr_data_series(self._meta, self._repr_divisions)

    def __repr__(self):
        """ have to overwrite footer """
        if self.name is not None:
            footer = "Name: {name}, dtype: {dtype}".format(
                name=self.name, dtype=self.dtype
            )
        else:
            footer = "dtype: {dtype}".format(dtype=self.dtype)

        return """Dask {klass} Structure:
{data}
{footer}
Dask Name: {name}, {task} tasks""".format(
            klass=self.__class__.__name__,
            data=self.to_string(),
            footer=footer,
            name=key_split(self._name),
            task=len(self.dask),
        )

    def rename(self, index=None, inplace=False, sorted_index=False):
        """Alter Series index labels or name

        Function / dict values must be unique (1-to-1). Labels not contained in
        a dict / Series will be left as-is. Extra labels listed don't throw an
        error.

        Alternatively, change ``Series.name`` with a scalar value.

        Parameters
        ----------
        index : scalar, hashable sequence, dict-like or callable, optional
            If dict-like or callable, the transformation is applied to the
            index. Scalar or hashable sequence-like will alter the
            ``Series.name`` attribute.
        inplace : boolean, default False
            Whether to return a new Series or modify this one inplace.
        sorted_index : bool, default False
            If true, the output ``Series`` will have known divisions inferred
            from the input series and the transformation. Ignored for
            non-callable/dict-like ``index`` or when the input series has
            unknown divisions. Note that this may only be set to ``True`` if
            you know that the transformed index is monotonically increasing. Dask
            will check that transformed divisions are monotonic, but cannot
            check all the values between divisions, so incorrectly setting this
            can result in bugs.

        Returns
        -------
        renamed : Series

        See Also
        --------
        pandas.Series.rename
        """
        from pandas.api.types import is_scalar, is_dict_like, is_list_like
        import dask.dataframe as dd

        if is_scalar(index) or (
            is_list_like(index)
            and not is_dict_like(index)
            and not isinstance(index, dd.Series)
        ):
            res = self if inplace else self.copy()
            res.name = index
        else:
            res = self.map_partitions(M.rename, index, enforce_metadata=False)
            if self.known_divisions:
                if sorted_index and (callable(index) or is_dict_like(index)):
                    old = pd.Series(range(self.npartitions + 1), index=self.divisions)
                    new = old.rename(index).index
                    if not new.is_monotonic_increasing:
                        msg = (
                            "sorted_index=True, but the transformed index "
                            "isn't monotonic_increasing"
                        )
                        raise ValueError(msg)
                    res.divisions = tuple(new.tolist())
                else:
                    res = res.clear_divisions()
            if inplace:
                self.dask = res.dask
                self._name = res._name
                self.divisions = res.divisions
                self._meta = res._meta
                self.partition_sizes = res.partition_sizes
                res = self
        return res

    @derived_from(pd.Series)
    def round(self, decimals=0):
        return elemwise(M.round, self, decimals)

    @derived_from(pd.DataFrame)
    def to_timestamp(self, freq=None, how="start", axis=0):
        df = elemwise(M.to_timestamp, self, freq, how, axis)
        df.divisions = tuple(pd.Index(self.divisions).to_timestamp())
        return df

    def quantile(self, q=0.5, method="default"):
        """ Approximate quantiles of Series

        Parameters
        ----------
        q : list/array of floats, default 0.5 (50%)
            Iterable of numbers ranging from 0 to 1 for the desired quantiles
        method : {'default', 'tdigest', 'dask'}, optional
            What method to use. By default will use dask's internal custom
            algorithm (``'dask'``).  If set to ``'tdigest'`` will use tdigest
            for floats and ints and fallback to the ``'dask'`` otherwise.
        """
        return quantile(self, q, method=method)

    def _repartition_quantiles(self, npartitions, upsample=1.0):
        """ Approximate quantiles of Series used for repartitioning
        """
        from .partitionquantiles import partition_quantiles

        return partition_quantiles(self, npartitions, upsample=upsample)

    def __getitem__(self, key):
        if isinstance(key, Series) and self.divisions == key.divisions:
            name = "index-%s" % tokenize(self, key)
            dsk = partitionwise_graph(operator.getitem, name, self, key)
            graph = HighLevelGraph.from_collections(name, dsk, dependencies=[self, key])
            return Series(graph, name, self._meta, self.divisions)
        raise NotImplementedError(
            "Series getitem in only supported for other series objects "
            "with matching partition structure"
        )

    @derived_from(pd.DataFrame)
    def _get_numeric_data(self, how="any", subset=None):
        return self

    @derived_from(pd.Series)
    def iteritems(self):
        for i in range(self.npartitions):
            s = self.get_partition(i).compute()
            for item in s.iteritems():
                yield item

    @derived_from(pd.Series)
    def __iter__(self):
        for i in range(self.npartitions):
            s = self.get_partition(i).compute()
            for row in s:
                yield row

    @classmethod
    def _validate_axis(cls, axis=0):
        if axis not in (0, "index", None):
            raise ValueError("No axis named {0}".format(axis))
        # convert to numeric axis
        return {None: 0, "index": 0}.get(axis, axis)

    @derived_from(pd.Series)
    def groupby(self, by=None, **kwargs):
        from dask.dataframe.groupby import SeriesGroupBy

        return SeriesGroupBy(self, by=by, **kwargs)

    @derived_from(pd.Series)
    def count(self, split_every=False):
        return super(Series, self).count(split_every=split_every)

    @derived_from(pd.Series)
    def mode(self, dropna=True, split_every=False):
        return super(Series, self).mode(dropna=dropna, split_every=split_every)

    @derived_from(pd.Series, version="0.25.0")
    def explode(self):
        meta = self._meta.explode()
        return self.map_partitions(M.explode, meta=meta, enforce_metadata=False)

    def unique(self, split_every=None, split_out=1):
        """
        Return Series of unique values in the object. Includes NA values.

        Returns
        -------
        uniques : Series
        """
        return aca(
            self,
            chunk=methods.unique,
            aggregate=methods.unique,
            meta=self._meta,
            token="unique",
            split_every=split_every,
            series_name=self.name,
            split_out=split_out,
        )

    @derived_from(pd.Series)
    def nunique(self, split_every=None):
        return self.drop_duplicates(split_every=split_every).count()

    @derived_from(pd.Series)
    def value_counts(
        self, sort=None, ascending=False, dropna=None, split_every=None, split_out=1
    ):
        """
        Note: dropna is only supported in pandas >= 1.1.0, in which case it defaults to
        True.
        """
        kwargs = {"sort": sort, "ascending": ascending}
        if dropna is not None:
            if not PANDAS_GT_110:
                raise NotImplementedError(
                    "dropna is not a valid argument for dask.dataframe.value_counts "
                    f"if pandas < 1.1.0. Pandas version is {pd.__version__}"
                )
            kwargs["dropna"] = dropna

        return aca(
            self,
            chunk=M.value_counts,
            aggregate=methods.value_counts_aggregate,
            combine=methods.value_counts_combine,
            meta=self._meta.value_counts(),
            token="value-counts",
            split_every=split_every,
            split_out=split_out,
            split_out_setup=split_out_on_index,
            **kwargs,
        )

    @derived_from(pd.Series)
    def nlargest(self, n=5, split_every=None):
        return aca(
            self,
            chunk=M.nlargest,
            aggregate=M.nlargest,
            meta=self._meta,
            token="series-nlargest",
            split_every=split_every,
            n=n,
        )

    @derived_from(pd.Series)
    def nsmallest(self, n=5, split_every=None):
        return aca(
            self,
            chunk=M.nsmallest,
            aggregate=M.nsmallest,
            meta=self._meta,
            token="series-nsmallest",
            split_every=split_every,
            n=n,
        )

    @derived_from(pd.Series)
    def isin(self, values):
        # Added just to get the different docstring for Series
        return super(Series, self).isin(values)

    @insert_meta_param_description(pad=12)
    @derived_from(pd.Series)
    def map(self, arg, na_action=None, meta=no_default):
        if is_series_like(arg) and is_dask_collection(arg):
            return series_map(self, arg)
        if not (
            isinstance(arg, dict)
            or callable(arg)
            or is_series_like(arg)
            and not is_dask_collection(arg)
        ):
            raise TypeError(
                "arg must be pandas.Series, dict or callable."
                " Got {0}".format(type(arg))
            )
        name = "map-" + tokenize(self, arg, na_action)
        dsk = {
            (name, i): (M.map, k, arg, na_action)
            for i, k in enumerate(self.__dask_keys__())
        }
        graph = HighLevelGraph.from_collections(name, dsk, dependencies=[self])
        if meta is no_default:
            meta = _emulate(M.map, self, arg, na_action=na_action, udf=True)
        else:
            meta = make_meta(meta, index=getattr(make_meta(self), "index", None))

        return type(self)(graph, name, meta, self.divisions, self.partition_sizes)

    @derived_from(pd.Series)
    def dropna(self):
        return self.map_partitions(M.dropna, enforce_metadata=False)

    @derived_from(pd.Series)
    def between(self, left, right, inclusive=True):
        return self.map_partitions(
            M.between, left=left, right=right, inclusive=inclusive
        )

    @derived_from(pd.Series)
    def clip(self, lower=None, upper=None, out=None):
        if out is not None:
            raise ValueError("'out' must be None")
        # np.clip may pass out
        return self.map_partitions(
            M.clip, lower=lower, upper=upper, enforce_metadata=False
        )

    @derived_from(pd.Series)
    def clip_lower(self, threshold):
        return self.map_partitions(
            M.clip_lower, threshold=threshold, enforce_metadata=False
        )

    @derived_from(pd.Series)
    def clip_upper(self, threshold):
        return self.map_partitions(
            M.clip_upper, threshold=threshold, enforce_metadata=False
        )

    @derived_from(pd.Series)
    def align(self, other, join="outer", axis=None, fill_value=None):
        return super(Series, self).align(
            other, join=join, axis=axis, fill_value=fill_value
        )

    @derived_from(pd.Series)
    def combine(self, other, func, fill_value=None):
        return self.map_partitions(M.combine, other, func, fill_value=fill_value)

    @derived_from(pd.Series)
    def squeeze(self):
        return self

    @derived_from(pd.Series)
    def combine_first(self, other):
        return self.map_partitions(M.combine_first, other)

    def to_bag(self, index=False):
        """ Create a Dask Bag from a Series """
        from .io import to_bag

        return to_bag(self, index)

    @derived_from(pd.Series)
    def to_frame(self, name=None):
        return self.map_partitions(M.to_frame, name, meta=self._meta.to_frame(name))

    @derived_from(pd.Series)
    def to_string(self, max_rows=5):
        # option_context doesn't affect
        return self._repr_data().to_string(max_rows=max_rows)

    @classmethod
    def _bind_operator_method(cls, name, op, original=pd.Series):
        """ bind operator method like Series.add to this class """

        def meth(self, other, level=None, fill_value=None, axis=0):
            if level is not None:
                raise NotImplementedError("level must be None")
            axis = self._validate_axis(axis)
            meta = _emulate(op, self, other, axis=axis, fill_value=fill_value)
            return map_partitions(
                op, self, other, meta=meta, axis=axis, fill_value=fill_value
            )

        meth.__name__ = name
        setattr(cls, name, derived_from(original)(meth))

    @classmethod
    def _bind_comparison_method(cls, name, comparison, original=pd.Series):
        """ bind comparison method like Series.eq to this class """

        def meth(self, other, level=None, fill_value=None, axis=0):
            if level is not None:
                raise NotImplementedError("level must be None")
            axis = self._validate_axis(axis)
            if fill_value is None:
                return elemwise(comparison, self, other, axis=axis)
            else:
                op = partial(comparison, fill_value=fill_value)
                return elemwise(op, self, other, axis=axis)

        meth.__name__ = name
        setattr(cls, name, derived_from(original)(meth))

    @insert_meta_param_description(pad=12)
    def apply(self, func, convert_dtype=True, meta=no_default, args=(), **kwds):
        """ Parallel version of pandas.Series.apply

        Parameters
        ----------
        func : function
            Function to apply
        convert_dtype : boolean, default True
            Try to find better dtype for elementwise function results.
            If False, leave as dtype=object.
        $META
        args : tuple
            Positional arguments to pass to function in addition to the value.

        Additional keyword arguments will be passed as keywords to the function.

        Returns
        -------
        applied : Series or DataFrame if func returns a Series.

        Examples
        --------
        >>> import dask.dataframe as dd
        >>> s = pd.Series(range(5), name='x')
        >>> ds = dd.from_pandas(s, npartitions=2)

        Apply a function elementwise across the Series, passing in extra
        arguments in ``args`` and ``kwargs``:

        >>> def myadd(x, a, b=1):
        ...     return x + a + b
        >>> res = ds.apply(myadd, args=(2,), b=1.5)  # doctest: +SKIP

        By default, dask tries to infer the output metadata by running your
        provided function on some fake data. This works well in many cases, but
        can sometimes be expensive, or even fail. To avoid this, you can
        manually specify the output metadata with the ``meta`` keyword. This
        can be specified in many forms, for more information see
        ``dask.dataframe.utils.make_meta``.

        Here we specify the output is a Series with name ``'x'``, and dtype
        ``float64``:

        >>> res = ds.apply(myadd, args=(2,), b=1.5, meta=('x', 'f8'))

        In the case where the metadata doesn't change, you can also pass in
        the object itself directly:

        >>> res = ds.apply(lambda x: x + 1, meta=ds)

        See Also
        --------
        dask.Series.map_partitions
        """
        if meta is no_default:
            meta = _emulate(
                M.apply,
                self._meta_nonempty,
                func,
                convert_dtype=convert_dtype,
                args=args,
                udf=True,
                **kwds,
            )
            warnings.warn(meta_warning(meta))

        mapped = map_partitions(
            M.apply, self, func, convert_dtype, args, meta=meta, **kwds
        )
        mapped.partition_sizes = self.partition_sizes
        return mapped

    @derived_from(pd.Series)
    def cov(self, other, min_periods=None, split_every=False):
        from .multi import concat

        if not isinstance(other, Series):
            raise TypeError("other must be a dask.dataframe.Series")
        df = concat([self, other], axis=1)
        return cov_corr(df, min_periods, scalar=True, split_every=split_every)

    @derived_from(pd.Series)
    def corr(self, other, method="pearson", min_periods=None, split_every=False):
        from .multi import concat

        if not isinstance(other, Series):
            raise TypeError("other must be a dask.dataframe.Series")
        if method != "pearson":
            raise NotImplementedError("Only Pearson correlation has been implemented")
        df = concat([self, other], axis=1)
        return cov_corr(
            df, min_periods, corr=True, scalar=True, split_every=split_every
        )

    @derived_from(pd.Series)
    def autocorr(self, lag=1, split_every=False):
        if not isinstance(lag, Integral):
            raise TypeError("lag must be an integer")
        return self.corr(self if lag == 0 else self.shift(lag), split_every=split_every)

    @derived_from(pd.Series)
    def memory_usage(self, index=True, deep=False):
        result = self.map_partitions(
            M.memory_usage, index=index, deep=deep, enforce_metadata=False
        )
        return delayed(sum)(result.to_delayed())

    def __divmod__(self, other):
        res1 = self // other
        res2 = self % other
        return res1, res2

    def __rdivmod__(self, other):
        res1 = other // self
        res2 = other % self
        return res1, res2


class Index(Series):

    _partition_type = pd.Index
    _is_partition_type = staticmethod(is_index_like)
    _token_prefix = "index-"
    _accessors = set()

    _dt_attributes = {
        "nanosecond",
        "microsecond",
        "millisecond",
        "dayofyear",
        "minute",
        "hour",
        "day",
        "dayofweek",
        "second",
        "week",
        "weekday",
        "weekofyear",
        "month",
        "quarter",
        "year",
    }

    _cat_attributes = {
        "known",
        "as_known",
        "as_unknown",
        "add_categories",
        "categories",
        "remove_categories",
        "reorder_categories",
        "as_ordered",
        "codes",
        "remove_unused_categories",
        "set_categories",
        "as_unordered",
        "ordered",
        "rename_categories",
    }

    def __getattr__(self, key):
        if is_categorical_dtype(self.dtype) and key in self._cat_attributes:
            return getattr(self.cat, key)
        elif key in self._dt_attributes:
            return getattr(self.dt, key)
        raise AttributeError("'Index' object has no attribute %r" % key)

    def __dir__(self):
        out = super(Index, self).__dir__()
        out.extend(self._dt_attributes)
        if is_categorical_dtype(self.dtype):
            out.extend(self._cat_attributes)
        return out

    @property
    def index(self):
        msg = "'{0}' object has no attribute 'index'"
        raise AttributeError(msg.format(self.__class__.__name__))

    def __array_wrap__(self, array, context=None):
        return pd.Index(array, name=self.name)

    def head(self, n=5, compute=True):
        """ First n items of the Index.

        Caveat, this only checks the first partition.
        """
        name = "head-%d-%s" % (n, self._name)
        if self.partition_sizes:
            num = n
            idx = 0
            partition_sizes = []
            while num > 0 and idx < self.npartitions:
                cur = self.partition_sizes[idx]
                if cur >= num:
                    partition_sizes.append(num)
                    num = 0
                    break
                else:
                    partition_sizes.append(cur)
                    num -= cur
                idx += 1

            dsk = {
                (name, i): (lambda x:x, (self._name, i))
                for i in range(idx)
            }
            dsk[(name, idx)] = (operator.getitem, (self._name, idx), slice(0, partition_sizes[-1]))
            graph = HighLevelGraph.from_collections(name, dsk, dependencies=[self])

            result = new_dd_object(graph, name, self._meta, self.divisions[:2], partition_sizes)

        else:
            dsk = {(name, 0): (operator.getitem, (self._name, 0), slice(0, n))}
            graph = HighLevelGraph.from_collections(name, dsk, dependencies=[self])

            result = new_dd_object(graph, name, self._meta, self.divisions[:2])

        if compute:
            result = result.compute()
        return result

    @derived_from(pd.Index)
    def max(self, split_every=False):
        return self.reduction(
            M.max,
            meta=self._meta_nonempty.max(),
            token=self._token_prefix + "max",
            split_every=split_every,
        )

    @derived_from(pd.Index)
    def min(self, split_every=False):
        return self.reduction(
            M.min,
            meta=self._meta_nonempty.min(),
            token=self._token_prefix + "min",
            split_every=split_every,
        )

    def count(self, split_every=False):
        return self.reduction(
            methods.index_count,
            np.sum,
            token="index-count",
            meta=int,
            split_every=split_every,
        )

    @derived_from(pd.Index)
    def shift(self, periods=1, freq=None):
        if isinstance(self._meta, pd.PeriodIndex):
            if freq is not None:
                raise ValueError("PeriodIndex doesn't accept `freq` argument")
            meta = self._meta_nonempty.shift(periods)
            out = self.map_partitions(
                M.shift, periods, meta=meta, token="shift", transform_divisions=False
            )
        else:
            # Pandas will raise for other index types that don't implement shift
            meta = self._meta_nonempty.shift(periods, freq=freq)
            out = self.map_partitions(
                M.shift,
                periods,
                token="shift",
                meta=meta,
                freq=freq,
                transform_divisions=False,
            )
        if freq is None:
            freq = meta.freq
        return maybe_shift_divisions(out, periods, freq=freq)

    @derived_from(pd.Index)
    def to_series(self):
        return self.map_partitions(M.to_series, meta=self._meta.to_series())

    @derived_from(pd.Index, ua_args=["index"])
    def to_frame(self, index=True, name=None):
        if not index:
            raise NotImplementedError()

        if PANDAS_VERSION >= "0.24.0":
            return self.map_partitions(
                M.to_frame, index, name, meta=self._meta.to_frame(index, name)
            )
        else:
            if name is not None:
                raise ValueError(
                    "The 'name' keyword was added in pandas 0.24.0. "
                    "Your version of pandas is '{}'.".format(PANDAS_VERSION)
                )
            else:
                return self.map_partitions(M.to_frame, meta=self._meta.to_frame())

    @insert_meta_param_description(pad=12)
    @derived_from(pd.Index)
    def map(self, arg, na_action=None, meta=no_default, is_monotonic=False):
        """
        Note that this method clears any known divisions.

        If your mapping function is monotonically increasing then use `is_monotonic`
        to apply the maping function to the old divisions and assign the new
        divisions to the output.

        """
        applied = super(Index, self).map(arg, na_action=na_action, meta=meta)
        if is_monotonic and self.known_divisions:
            applied.divisions = tuple(
                pd.Series(self.divisions).map(arg, na_action=na_action)
            )
        else:
            applied = applied.clear_divisions()
        return applied


class DataFrame(_Frame):
    """
    Parallel Pandas DataFrame

    Do not use this class directly.  Instead use functions like
    ``dd.read_csv``, ``dd.read_parquet``, or ``dd.from_pandas``.

    Parameters
    ----------
    dsk: dict
        The dask graph to compute this DataFrame
    name: str
        The key prefix that specifies which keys in the dask comprise this
        particular DataFrame
    meta: pandas.DataFrame
        An empty ``pandas.DataFrame`` with names, dtypes, and index matching
        the expected output.
    divisions: tuple of index values
        Values along which we partition our blocks on the index
    """

    _partition_type = pd.DataFrame
    _is_partition_type = staticmethod(is_dataframe_like)
    _token_prefix = "dataframe-"
    _accessors = set()

    def __array_wrap__(self, array, context=None):
        if isinstance(context, tuple) and len(context) > 0:
            if isinstance(context[1][0], np.ndarray) and context[1][0].shape == ():
                index = None
            else:
                index = context[1][0].index

        return pd.DataFrame(array, index=index, columns=self.columns)

    @property
    def columns(self):
        return self._meta.columns

    @columns.setter
    def columns(self, columns):
        renamed = _rename_dask(self, columns)
        self._meta = renamed._meta
        self._name = renamed._name
        self.dask = renamed.dask

    @property
    def iloc(self):
        """Purely integer-location based indexing for selection by position.

        Only indexing the column positions is supported. Trying to select
        row positions will raise a ValueError.

        See :ref:`dataframe.indexing` for more.

        Examples
        --------
        >>> df.iloc[:, [2, 0, 1]]  # doctest: +SKIP
        """
        from .indexing import _iLocIndexer

        # For dataframes with unique column names, this will be transformed into a __getitem__ call
        return _iLocIndexer(self)

    def __len__(self):
<<<<<<< HEAD
        if self._len:
            return self._len
=======
        _len = getattr(self, "_len", None)
        if _len is not None:
            return _len
>>>>>>> 597dac4d
        try:
            s = self.iloc[:, 0]
        except IndexError:
            return super().__len__()
        else:
            return len(s)

    @property
    def empty(self):
        raise NotImplementedError(
            "Checking whether a Dask DataFrame has any rows may be expensive. "
            "However, checking the number of columns is fast. "
            "Depending on which of these results you need, use either "
            "`len(df.index) == 0` or `len(df.columns) == 0`"
        )

    def __getitem__(self, key):
        name = "getitem-%s" % tokenize(self, key)
        if np.isscalar(key) or isinstance(key, (tuple, str)):

            if isinstance(self._meta.index, (pd.DatetimeIndex, pd.PeriodIndex)):
                if key not in self._meta.columns:
                    return self.loc[key]

            # error is raised from pandas
            meta = self._meta[_extract_meta(key)]
            dsk = partitionwise_graph(operator.getitem, name, self, key)
            graph = HighLevelGraph.from_collections(name, dsk, dependencies=[self])
            result = new_dd_object(graph, name, meta, self.divisions, self.partition_sizes)
            if self._len:
                print(f'propagating size {self._len} to Series {key}')
                result._len = self._len
            else:
                print(f'No _len found for {self}')
            return result

        elif isinstance(key, slice):
            from pandas.api.types import is_float_dtype

            is_integer_slice = any(
                isinstance(i, Integral) for i in (key.start, key.step, key.stop)
            )
            # Slicing with integer labels is always iloc based except for a
            # float indexer for some reason
            if is_integer_slice and not is_float_dtype(self.index.dtype):
                return self.iloc[key]
            else:
                return self.loc[key]

        if isinstance(key, (np.ndarray, list)) or (
            not is_dask_collection(key) and (is_series_like(key) or is_index_like(key))
        ):
            # error is raised from pandas
            meta = self._meta[_extract_meta(key)]

            dsk = partitionwise_graph(operator.getitem, name, self, key)
            graph = HighLevelGraph.from_collections(name, dsk, dependencies=[self])

            if self.partition_sizes:
                if isinstance(key, list):
                    key = np.array(key)

                dtype = key.dtype
                if dtype == np.dtype('bool'):
                    partition_ends = np.cumsum(self.partition_sizes)
                    assert len(key) == partition_ends[-1]
                    partition_starts = [0] + list(partition_ends[:-1])
                    partition_sizes = []
                    partition_keys = []
                    for start, end in zip(partition_starts, partition_ends):
                        keys = key[start:end]
                        partition_keys.append(keys)
                        size = np.sum(keys)
                        partition_sizes.append(size)

                    dsk = {
                        (name, i): (operator.getitem, (self._name, i), partition_keys[i])
                        for i in range(self.npartitions)
                    }
                    graph = HighLevelGraph.from_collections(name, dsk, dependencies=[self])
                    return new_dd_object(graph, name, meta, self.divisions, partition_sizes)

            return new_dd_object(graph, name, meta, self.divisions, self.partition_sizes)

        if isinstance(key, Series):
            # do not perform dummy calculation, as columns will not be changed.
            #
            if self.divisions != key.divisions:
                from .multi import _maybe_align_partitions

                self, key = _maybe_align_partitions([self, key])
            dsk = partitionwise_graph(operator.getitem, name, self, key)
            graph = HighLevelGraph.from_collections(name, dsk, dependencies=[self, key])
            return new_dd_object(graph, name, self, self.divisions, None)
        raise NotImplementedError(key)

    def __setitem__(self, key, value):
        if isinstance(key, (tuple, list)) and isinstance(value, DataFrame):
            df = self.assign(**{k: value[c] for k, c in zip(key, value.columns)})

        elif isinstance(key, pd.Index) and not isinstance(value, DataFrame):
            key = list(key)
            df = self.assign(**{k: value for k in key})
        else:
            df = self.assign(**{key: value})

        self.dask = df.dask
        self._name = df._name
        self._meta = df._meta
        self.divisions = df.divisions

    def __delitem__(self, key):
        result = self.drop([key], axis=1)
        self.dask = result.dask
        self._name = result._name
        self._meta = result._meta

    def __setattr__(self, key, value):
        try:
            columns = object.__getattribute__(self, "_meta").columns
        except AttributeError:
            columns = ()

        if key in columns:
            self[key] = value
        else:
            object.__setattr__(self, key, value)

    def __getattr__(self, key):
        print(f'{type(self)}.getattr: {key}')
        if key in self.columns:
            return self[key]
        elif key == '_len':
            #return
            sup = super()
            print(f'{type(self)} returning super len: {sup} ({type(sup)})')
            return sup._len
            #raise ValueError
            #return super().__getattr__(key)
        # elif hasattr(super(), key):
        #     return getattr(super(), key)
        else:
            raise AttributeError("'DataFrame' object has no attribute %r" % key)

    def __dir__(self):
        o = set(dir(type(self)))
        o.update(self.__dict__)
        o.update(c for c in self.columns if (isinstance(c, str) and c.isidentifier()))
        return list(o)

    def __iter__(self):
        return iter(self._meta)

    def _ipython_key_completions_(self):
        return self.columns.tolist()

    @property
    def ndim(self):
        """ Return dimensionality """
        return 2

    @property
    def shape(self):
        """
        Return a tuple representing the dimensionality of the DataFrame.

        The number of rows is a Delayed result. The number of columns
        is a concrete integer.

        Examples
        --------
        >>> df.size  # doctest: +SKIP
        (Delayed('int-07f06075-5ecc-4d77-817e-63c69a9188a8'), 2)
        """
        col_size = len(self.columns)
        if self._len:
            row_size = self._len
        else:
            if col_size == 0:
                return (self.index.shape[0], 0)
            row_size = delayed(int)(self.size / col_size)
        return (row_size, col_size)

    @property
    def dtypes(self):
        """ Return data types """
        return self._meta.dtypes

    @derived_from(pd.DataFrame)
    def get_dtype_counts(self):
        return self._meta.get_dtype_counts()

    @derived_from(pd.DataFrame)
    def get_ftype_counts(self):
        return self._meta.get_ftype_counts()

    @derived_from(pd.DataFrame)
    def select_dtypes(self, include=None, exclude=None):
        cs = self._meta.select_dtypes(include=include, exclude=exclude).columns
        return self[list(cs)]

    def set_index(
        self,
        other,
        drop=True,
        sorted=False,
        npartitions=None,
        divisions=None,
        inplace=False,
        **kwargs,
    ):
        """Set the DataFrame index (row labels) using an existing column.

        This realigns the dataset to be sorted by a new column.  This can have a
        significant impact on performance, because joins, groupbys, lookups, etc.
        are all much faster on that column.  However, this performance increase
        comes with a cost, sorting a parallel dataset requires expensive shuffles.
        Often we ``set_index`` once directly after data ingest and filtering and
        then perform many cheap computations off of the sorted dataset.

        This function operates exactly like ``pandas.set_index`` except with
        different performance costs (dask dataframe ``set_index`` is much more expensive).  Under normal
        operation this function does an initial pass over the index column to
        compute approximate qunatiles to serve as future divisions.  It then passes
        over the data a second time, splitting up each input partition into several
        pieces and sharing those pieces to all of the output partitions now in
        sorted order.

        In some cases we can alleviate those costs, for example if your dataset is
        sorted already then we can avoid making many small pieces or if you know
        good values to split the new index column then we can avoid the initial
        pass over the data.  For example if your new index is a datetime index and
        your data is already sorted by day then this entire operation can be done
        for free.  You can control these options with the following parameters.

        Parameters
        ----------
        df: Dask DataFrame
        index: string or Dask Series
        npartitions: int, None, or 'auto'
            The ideal number of output partitions.   If None use the same as
            the input.  If 'auto' then decide by memory use.
        shuffle: string, optional
            Either ``'disk'`` for single-node operation or ``'tasks'`` for
            distributed operation.  Will be inferred by your current scheduler.
        sorted: bool, optional
            If the index column is already sorted in increasing order.
            Defaults to False
        divisions: list, optional
            Known values on which to separate index values of the partitions.
            See https://docs.dask.org/en/latest/dataframe-design.html#partitions
            Defaults to computing this with a single pass over the data. Note
            that if ``sorted=True``, specified divisions are assumed to match
            the existing partitions in the data. If ``sorted=False``, you should
            leave divisions empty and call ``repartition`` after ``set_index``.
        inplace : bool, optional
            Modifying the DataFrame in place is not supported by Dask.
            Defaults to False.
        compute: bool
            Whether or not to trigger an immediate computation. Defaults to False.
            Note, that even if you set ``compute=False``, an immediate computation
            will still be triggered if ``divisions`` is ``None``.

        Examples
        --------
        >>> df2 = df.set_index('x')  # doctest: +SKIP
        >>> df2 = df.set_index(d.x)  # doctest: +SKIP
        >>> df2 = df.set_index(d.timestamp, sorted=True)  # doctest: +SKIP

        A common case is when we have a datetime column that we know to be
        sorted and is cleanly divided by day.  We can set this index for free
        by specifying both that the column is pre-sorted and the particular
        divisions along which is is separated

        >>> import pandas as pd
        >>> divisions = pd.date_range('2000', '2010', freq='1D')
        >>> df2 = df.set_index('timestamp', sorted=True, divisions=divisions)  # doctest: +SKIP
        """
        if inplace:
            raise NotImplementedError("The inplace= keyword is not supported")
        pre_sorted = sorted
        del sorted

        if divisions is not None:
            check_divisions(divisions)

        if pre_sorted:
            from .shuffle import set_sorted_index

            return set_sorted_index(
                self, other, drop=drop, divisions=divisions, **kwargs
            )
        else:
            from .shuffle import set_index

            return set_index(
                self,
                other,
                drop=drop,
                npartitions=npartitions,
                divisions=divisions,
                **kwargs,
            )

    @derived_from(pd.DataFrame)
    def pop(self, item):
        out = self[item]
        del self[item]
        return out

    @derived_from(pd.DataFrame)
    def nlargest(self, n=5, columns=None, split_every=None):
        token = "dataframe-nlargest"
        return aca(
            self,
            chunk=M.nlargest,
            aggregate=M.nlargest,
            meta=self._meta,
            token=token,
            split_every=split_every,
            n=n,
            columns=columns,
        )

    @derived_from(pd.DataFrame)
    def nsmallest(self, n=5, columns=None, split_every=None):
        token = "dataframe-nsmallest"
        return aca(
            self,
            chunk=M.nsmallest,
            aggregate=M.nsmallest,
            meta=self._meta,
            token=token,
            split_every=split_every,
            n=n,
            columns=columns,
        )

    @derived_from(pd.DataFrame)
    def groupby(self, by=None, **kwargs):
        from dask.dataframe.groupby import DataFrameGroupBy

        return DataFrameGroupBy(self, by=by, **kwargs)

    @wraps(categorize)
    def categorize(self, columns=None, index=None, split_every=None, **kwargs):
        return categorize(
            self, columns=columns, index=index, split_every=split_every, **kwargs
        )

    @derived_from(pd.DataFrame)
    def assign(self, **kwargs):
        for k, v in kwargs.items():
            if not (
                isinstance(v, Scalar)
                or is_series_like(v)
                or callable(v)
                or pd.api.types.is_scalar(v)
                or is_index_like(v)
                or isinstance(v, Array)
            ):
                raise TypeError(
                    "Column assignment doesn't support type "
                    "{0}".format(typename(type(v)))
                )
            if callable(v):
                kwargs[k] = v(self)

            if isinstance(v, Array):
                from .io import from_dask_array

                if len(v.shape) > 1:
                    raise ValueError("Array assignment only supports 1-D arrays")
                if v.npartitions != self.npartitions:
                    raise ValueError(
                        "Number of partitions do not match ({0} != {1})".format(
                            v.npartitions, self.npartitions
                        )
                    )
                kwargs[k] = from_dask_array(v, index=self.index, meta=self._meta)

        pairs = list(sum(kwargs.items(), ()))

        # Figure out columns of the output
        df2 = self._meta_nonempty.assign(**_extract_meta(kwargs, nonempty=True))
        return elemwise(methods.assign, self, *pairs, meta=df2)

    @derived_from(pd.DataFrame, ua_args=["index"])
    def rename(self, index=None, columns=None):
        if index is not None:
            raise ValueError("Cannot rename index.")

        # *args here is index, columns but columns arg is already used
        return self.map_partitions(M.rename, None, columns=columns)

    def query(self, expr, **kwargs):
        """ Filter dataframe with complex expression

        Blocked version of pd.DataFrame.query

        This is like the sequential version except that this will also happen
        in many threads.  This may conflict with ``numexpr`` which will use
        multiple threads itself.  We recommend that you set numexpr to use a
        single thread

            import numexpr
            numexpr.set_num_threads(1)

        See also
        --------
        pandas.DataFrame.query
        """
        return self.map_partitions(M.query, expr, **kwargs)

    @derived_from(pd.DataFrame)
    def eval(self, expr, inplace=None, **kwargs):
        if inplace is None:
            inplace = False
        if "=" in expr and inplace in (True, None):
            raise NotImplementedError(
                "Inplace eval not supported. Please use inplace=False"
            )
        meta = self._meta.eval(expr, inplace=inplace, **kwargs)
        return self.map_partitions(M.eval, expr, meta=meta, inplace=inplace, **kwargs)

    @derived_from(pd.DataFrame)
    def dropna(self, how="any", subset=None, thresh=None):
        return self.map_partitions(
            M.dropna, how=how, subset=subset, thresh=thresh, enforce_metadata=False
        )

    @derived_from(pd.DataFrame)
    def clip(self, lower=None, upper=None, out=None):
        if out is not None:
            raise ValueError("'out' must be None")
        return self.map_partitions(
            M.clip, lower=lower, upper=upper, enforce_metadata=False
        )

    @derived_from(pd.DataFrame)
    def clip_lower(self, threshold):
        return self.map_partitions(
            M.clip_lower, threshold=threshold, enforce_metadata=False
        )

    @derived_from(pd.DataFrame)
    def clip_upper(self, threshold):
        return self.map_partitions(
            M.clip_upper, threshold=threshold, enforce_metadata=False
        )

    @derived_from(pd.DataFrame)
    def squeeze(self, axis=None):
        if axis in [None, 1]:
            if len(self.columns) == 1:
                return self[self.columns[0]]
            else:
                return self

        elif axis == 0:
            raise NotImplementedError(
                "{0} does not support squeeze along axis 0".format(type(self))
            )

        elif axis not in [0, 1, None]:
            raise ValueError("No axis {0} for object type {1}".format(axis, type(self)))

    @derived_from(pd.DataFrame)
    def to_timestamp(self, freq=None, how="start", axis=0):
        df = elemwise(M.to_timestamp, self, freq, how, axis)
        df.divisions = tuple(pd.Index(self.divisions).to_timestamp())
        return df

    @derived_from(pd.DataFrame, version="0.25.0")
    def explode(self, column):
        meta = self._meta.explode(column)
        return self.map_partitions(M.explode, column, meta=meta, enforce_metadata=False)

    def to_bag(self, index=False):
        """Convert to a dask Bag of tuples of each row.

        Parameters
        ----------
        index : bool, optional
            If True, the index is included as the first element of each tuple.
            Default is False.
        """
        from .io import to_bag

        return to_bag(self, index)

    def to_parquet(self, path, *args, **kwargs):
        """ See dd.to_parquet docstring for more information """
        from .io import to_parquet

        return to_parquet(self, path, *args, **kwargs)

    @derived_from(pd.DataFrame)
    def to_string(self, max_rows=5):
        # option_context doesn't affect
        return self._repr_data().to_string(max_rows=max_rows, show_dimensions=False)

    def _get_numeric_data(self, how="any", subset=None):
        # calculate columns to avoid unnecessary calculation
        numerics = self._meta._get_numeric_data()

        if len(numerics.columns) < len(self.columns):
            name = self._token_prefix + "-get_numeric_data"
            return self.map_partitions(M._get_numeric_data, meta=numerics, token=name)
        else:
            # use myself if all numerics
            return self

    @classmethod
    def _validate_axis(cls, axis=0):
        if axis not in (0, 1, "index", "columns", None):
            raise ValueError("No axis named {0}".format(axis))
        # convert to numeric axis
        return {None: 0, "index": 0, "columns": 1}.get(axis, axis)

    @derived_from(pd.DataFrame)
    def drop(self, labels=None, axis=0, columns=None, errors="raise"):
        axis = self._validate_axis(axis)
        if (axis == 1) or (columns is not None):
            return self.map_partitions(
                drop_by_shallow_copy, columns or labels, errors=errors
            )
        raise NotImplementedError(
            "Drop currently only works for axis=1 or when columns is not None"
        )

    def merge(
        self,
        right,
        how="inner",
        on=None,
        left_on=None,
        right_on=None,
        left_index=False,
        right_index=False,
        suffixes=("_x", "_y"),
        indicator=False,
        npartitions=None,
        shuffle=None,
    ):
        """Merge the DataFrame with another DataFrame

        This will merge the two datasets, either on the indices, a certain column
        in each dataset or the index in one dataset and the column in another.

        Parameters
        ----------
        right: dask.dataframe.DataFrame
        how : {'left', 'right', 'outer', 'inner'}, default: 'inner'
            How to handle the operation of the two objects:

            - left: use calling frame's index (or column if on is specified)
            - right: use other frame's index
            - outer: form union of calling frame's index (or column if on is
              specified) with other frame's index, and sort it
              lexicographically
            - inner: form intersection of calling frame's index (or column if
              on is specified) with other frame's index, preserving the order
              of the calling's one

        on : label or list
            Column or index level names to join on. These must be found in both
            DataFrames. If on is None and not merging on indexes then this
            defaults to the intersection of the columns in both DataFrames.
        left_on : label or list, or array-like
            Column to join on in the left DataFrame. Other than in pandas
            arrays and lists are only support if their length is 1.
        right_on : label or list, or array-like
            Column to join on in the right DataFrame. Other than in pandas
            arrays and lists are only support if their length is 1.
        left_index : boolean, default False
            Use the index from the left DataFrame as the join key.
        right_index : boolean, default False
            Use the index from the right DataFrame as the join key.
        suffixes : 2-length sequence (tuple, list, ...)
            Suffix to apply to overlapping column names in the left and
            right side, respectively
        indicator : boolean or string, default False
            If True, adds a column to output DataFrame called "_merge" with
            information on the source of each row. If string, column with
            information on source of each row will be added to output DataFrame,
            and column will be named value of string. Information column is
            Categorical-type and takes on a value of "left_only" for observations
            whose merge key only appears in `left` DataFrame, "right_only" for
            observations whose merge key only appears in `right` DataFrame,
            and "both" if the observation’s merge key is found in both.
        npartitions: int or None, optional
            The ideal number of output partitions. This is only utilised when
            performing a hash_join (merging on columns only). If ``None`` then
            ``npartitions = max(lhs.npartitions, rhs.npartitions)``.
            Default is ``None``.
        shuffle: {'disk', 'tasks'}, optional
            Either ``'disk'`` for single-node operation or ``'tasks'`` for
            distributed operation.  Will be inferred by your current scheduler.

        Notes
        -----

        There are three ways to join dataframes:

        1. Joining on indices. In this case the divisions are
           aligned using the function ``dask.dataframe.multi.align_partitions``.
           Afterwards, each partition is merged with the pandas merge function.

        2. Joining one on index and one on column. In this case the divisions of
           dataframe merged by index (:math:`d_i`) are used to divide the column
           merged dataframe (:math:`d_c`) one using
           ``dask.dataframe.multi.rearrange_by_divisions``. In this case the
           merged dataframe (:math:`d_m`) has the exact same divisions
           as (:math:`d_i`). This can lead to issues if you merge multiple rows from
           (:math:`d_c`) to one row in (:math:`d_i`).

        3. Joining both on columns. In this case a hash join is performed using
           ``dask.dataframe.multi.hash_join``.

        """

        if not is_dataframe_like(right):
            raise ValueError("right must be DataFrame")

        from .multi import merge

        return merge(
            self,
            right,
            how=how,
            on=on,
            left_on=left_on,
            right_on=right_on,
            left_index=left_index,
            right_index=right_index,
            suffixes=suffixes,
            npartitions=npartitions,
            indicator=indicator,
            shuffle=shuffle,
        )

    @derived_from(pd.DataFrame)
    def join(
        self,
        other,
        on=None,
        how="left",
        lsuffix="",
        rsuffix="",
        npartitions=None,
        shuffle=None,
    ):

        if not is_dataframe_like(other):
            raise ValueError("other must be DataFrame")

        from .multi import merge

        return merge(
            self,
            other,
            how=how,
            left_index=on is None,
            right_index=True,
            left_on=on,
            suffixes=[lsuffix, rsuffix],
            npartitions=npartitions,
            shuffle=shuffle,
        )

    @derived_from(pd.DataFrame)
    def append(self, other, interleave_partitions=False):
        if isinstance(other, Series):
            msg = (
                "Unable to appending dd.Series to dd.DataFrame."
                "Use pd.Series to append as row."
            )
            raise ValueError(msg)
        elif is_series_like(other):
            other = other.to_frame().T
        return super(DataFrame, self).append(
            other, interleave_partitions=interleave_partitions
        )

    @derived_from(pd.DataFrame)
    def iterrows(self):
        for i in range(self.npartitions):
            df = self.get_partition(i).compute()
            for row in df.iterrows():
                yield row

    @derived_from(pd.DataFrame)
    def itertuples(self, index=True, name="Pandas"):
        for i in range(self.npartitions):
            df = self.get_partition(i).compute()
            for row in df.itertuples(index=index, name=name):
                yield row

    @classmethod
    def _bind_operator_method(cls, name, op, original=pd.DataFrame):
        """ bind operator method like DataFrame.add to this class """

        # name must be explicitly passed for div method whose name is truediv

        def meth(self, other, axis="columns", level=None, fill_value=None):
            if level is not None:
                raise NotImplementedError("level must be None")

            axis = self._validate_axis(axis)

            if axis in (1, "columns"):
                # When axis=1 and other is a series, `other` is transposed
                # and the operator is applied broadcast across rows. This
                # isn't supported with dd.Series.
                if isinstance(other, Series):
                    msg = "Unable to {0} dd.Series with axis=1".format(name)
                    raise ValueError(msg)
                elif is_series_like(other):
                    # Special case for pd.Series to avoid unwanted partitioning
                    # of other. We pass it in as a kwarg to prevent this.
                    meta = _emulate(
                        op, self, other=other, axis=axis, fill_value=fill_value
                    )
                    return map_partitions(
                        op,
                        self,
                        other=other,
                        meta=meta,
                        axis=axis,
                        fill_value=fill_value,
                        enforce_metadata=False,
                    )

            meta = _emulate(op, self, other, axis=axis, fill_value=fill_value)
            return map_partitions(
                op,
                self,
                other,
                meta=meta,
                axis=axis,
                fill_value=fill_value,
                enforce_metadata=False,
            )

        meth.__name__ = name
        setattr(cls, name, derived_from(original)(meth))

    @classmethod
    def _bind_comparison_method(cls, name, comparison, original=pd.DataFrame):
        """ bind comparison method like DataFrame.eq to this class """

        def meth(self, other, axis="columns", level=None):
            if level is not None:
                raise NotImplementedError("level must be None")
            axis = self._validate_axis(axis)
            return elemwise(comparison, self, other, axis=axis)

        meth.__name__ = name
        setattr(cls, name, derived_from(original)(meth))

    @insert_meta_param_description(pad=12)
    def apply(
        self,
        func,
        axis=0,
        broadcast=None,
        raw=False,
        reduce=None,
        args=(),
        meta=no_default,
        **kwds,
    ):
        """ Parallel version of pandas.DataFrame.apply

        This mimics the pandas version except for the following:

        1.  Only ``axis=1`` is supported (and must be specified explicitly).
        2.  The user should provide output metadata via the `meta` keyword.

        Parameters
        ----------
        func : function
            Function to apply to each column/row
        axis : {0 or 'index', 1 or 'columns'}, default 0
            - 0 or 'index': apply function to each column (NOT SUPPORTED)
            - 1 or 'columns': apply function to each row
        $META
        args : tuple
            Positional arguments to pass to function in addition to the array/series

        Additional keyword arguments will be passed as keywords to the function

        Returns
        -------
        applied : Series or DataFrame

        Examples
        --------
        >>> import dask.dataframe as dd
        >>> df = pd.DataFrame({'x': [1, 2, 3, 4, 5],
        ...                    'y': [1., 2., 3., 4., 5.]})
        >>> ddf = dd.from_pandas(df, npartitions=2)

        Apply a function to row-wise passing in extra arguments in ``args`` and
        ``kwargs``:

        >>> def myadd(row, a, b=1):
        ...     return row.sum() + a + b
        >>> res = ddf.apply(myadd, axis=1, args=(2,), b=1.5)  # doctest: +SKIP

        By default, dask tries to infer the output metadata by running your
        provided function on some fake data. This works well in many cases, but
        can sometimes be expensive, or even fail. To avoid this, you can
        manually specify the output metadata with the ``meta`` keyword. This
        can be specified in many forms, for more information see
        ``dask.dataframe.utils.make_meta``.

        Here we specify the output is a Series with name ``'x'``, and dtype
        ``float64``:

        >>> res = ddf.apply(myadd, axis=1, args=(2,), b=1.5, meta=('x', 'f8'))

        In the case where the metadata doesn't change, you can also pass in
        the object itself directly:

        >>> res = ddf.apply(lambda row: row + 1, axis=1, meta=ddf)

        See Also
        --------
        dask.DataFrame.map_partitions
        """

        axis = self._validate_axis(axis)
        pandas_kwargs = {"axis": axis, "raw": raw}

        if PANDAS_VERSION >= "0.23.0":
            kwds.setdefault("result_type", None)

        if not PANDAS_GT_100:
            pandas_kwargs["broadcast"] = broadcast
            pandas_kwargs["reduce"] = None

        kwds.update(pandas_kwargs)

        if axis == 0:
            msg = (
                "dd.DataFrame.apply only supports axis=1\n"
                "  Try: df.apply(func, axis=1)"
            )
            raise NotImplementedError(msg)

        if meta is no_default:
            meta = _emulate(
                M.apply, self._meta_nonempty, func, args=args, udf=True, **kwds
            )
            warnings.warn(meta_warning(meta))

        return map_partitions(M.apply, self, func, args=args, meta=meta, **kwds)

    @derived_from(pd.DataFrame)
    def applymap(self, func, meta="__no_default__"):
        return elemwise(M.applymap, self, func, meta=meta)

    @derived_from(pd.DataFrame)
    def round(self, decimals=0):
        return elemwise(M.round, self, decimals)

    @derived_from(pd.DataFrame)
    def mode(self, dropna=True, split_every=False):
        mode_series_list = []
        for col_index in range(len(self.columns)):
            col_series = self.iloc[:, col_index]
            mode_series = Series.mode(
                col_series, dropna=dropna, split_every=split_every
            )
            mode_series.name = col_series.name
            mode_series_list.append(mode_series)

        name = "concat-" + tokenize(*mode_series_list)

        dsk = {
            (name, 0): (
                apply,
                methods.concat,
                [[(df._name, 0) for df in mode_series_list]],
                {"axis": 1},
            )
        }

        meta = methods.concat([df._meta for df in mode_series_list], axis=1)
        graph = HighLevelGraph.from_collections(
            name, dsk, dependencies=mode_series_list
        )
        ddf = new_dd_object(graph, name, meta, divisions=(None, None))  # TODO: partition_sizes

        return ddf

    @derived_from(pd.DataFrame)
    def cov(self, min_periods=None, split_every=False):
        return cov_corr(self, min_periods, split_every=split_every)

    @derived_from(pd.DataFrame)
    def corr(self, method="pearson", min_periods=None, split_every=False):
        if method != "pearson":
            raise NotImplementedError("Only Pearson correlation has been implemented")
        return cov_corr(self, min_periods, True, split_every=split_every)

    def info(self, buf=None, verbose=False, memory_usage=False):
        """
        Concise summary of a Dask DataFrame.
        """

        if buf is None:
            import sys

            buf = sys.stdout

        lines = [str(type(self))]

        if len(self.columns) == 0:
            lines.append("Index: 0 entries")
            lines.append("Empty %s" % type(self).__name__)
            put_lines(buf, lines)
            return

        # Group and execute the required computations
        computations = {}
        if verbose:
            computations.update({"index": self.index, "count": self.count()})
        if memory_usage:
            computations.update(
                {"memory_usage": self.map_partitions(M.memory_usage, index=True)}
            )
        computations = dict(
            zip(computations.keys(), da.compute(*computations.values()))
        )

        if verbose:
            import textwrap

            index = computations["index"]
            counts = computations["count"]
            lines.append(index_summary(index))
            lines.append("Data columns (total {} columns):".format(len(self.columns)))

            from pandas.io.formats.printing import pprint_thing

            space = max([len(pprint_thing(k)) for k in self.columns]) + 1
            column_width = max(space, 7)

            header = (
                textwrap.dedent(
                    """\
             #   {{column:<{column_width}}} Non-Null Count  Dtype
            ---  {{underl:<{column_width}}} --------------  -----"""
                )
                .format(column_width=column_width)
                .format(column="Column", underl="------")
            )
            column_template = textwrap.dedent(
                """\
            {{i:^3}}  {{name:<{column_width}}} {{count}} non-null      {{dtype}}""".format(
                    column_width=column_width
                )
            )
            column_info = [
                column_template.format(
                    i=pprint_thing(i),
                    name=pprint_thing(name),
                    count=pprint_thing(count),
                    dtype=pprint_thing(dtype),
                )
                for i, (name, count, dtype) in enumerate(
                    zip(self.columns, counts, self.dtypes)
                )
            ]
            lines.extend(header.split("\n"))
        else:
            column_info = [index_summary(self.columns, name="Columns")]

        lines.extend(column_info)
        dtype_counts = [
            "%s(%d)" % k
            for k in sorted(self.dtypes.value_counts().iteritems(), key=str)
        ]
        lines.append("dtypes: {}".format(", ".join(dtype_counts)))

        if memory_usage:
            memory_int = computations["memory_usage"].sum()
            lines.append("memory usage: {}\n".format(memory_repr(memory_int)))

        put_lines(buf, lines)

    @derived_from(pd.DataFrame)
    def memory_usage(self, index=True, deep=False):
        result = self.map_partitions(M.memory_usage, index=index, deep=deep)
        result = result.groupby(result.index).sum()
        return result

    def pivot_table(self, index=None, columns=None, values=None, aggfunc="mean"):
        """
        Create a spreadsheet-style pivot table as a DataFrame. Target ``columns``
        must have category dtype to infer result's ``columns``.
        ``index``, ``columns``, ``values`` and ``aggfunc`` must be all scalar.

        Parameters
        ----------
        values : scalar
            column to aggregate
        index : scalar
            column to be index
        columns : scalar
            column to be columns
        aggfunc : {'mean', 'sum', 'count'}, default 'mean'

        Returns
        -------
        table : DataFrame
        """
        from .reshape import pivot_table

        return pivot_table(
            self, index=index, columns=columns, values=values, aggfunc=aggfunc
        )

    def melt(
        self,
        id_vars=None,
        value_vars=None,
        var_name=None,
        value_name="value",
        col_level=None,
    ):
        """
        Unpivots a DataFrame from wide format to long format,
        optionally leaving identifier variables set.

        This function is useful to massage a DataFrame into a format where
        one or more columns are identifier variables (``id_vars``), while
        all other columns, considered measured variables (``value_vars``),
        are "unpivoted" to the row axis, leaving just two non-identifier
        columns, 'variable' and 'value'.

        Parameters
        ----------
        frame : DataFrame
        id_vars : tuple, list, or ndarray, optional
            Column(s) to use as identifier variables.
        value_vars : tuple, list, or ndarray, optional
            Column(s) to unpivot. If not specified, uses all columns that
            are not set as `id_vars`.
        var_name : scalar
            Name to use for the 'variable' column. If None it uses
            ``frame.columns.name`` or 'variable'.
        value_name : scalar, default 'value'
            Name to use for the 'value' column.
        col_level : int or string, optional
            If columns are a MultiIndex then use this level to melt.

        Returns
        -------
        DataFrame
            Unpivoted DataFrame.

        See Also
        --------
        pandas.DataFrame.melt
        """
        from .reshape import melt

        return melt(
            self,
            id_vars=id_vars,
            value_vars=value_vars,
            var_name=var_name,
            value_name=value_name,
            col_level=col_level,
        )

    def to_records(self, index=False, lengths=None):
        from .io import to_records

        if lengths is True:
            lengths = tuple(self.map_partitions(len).compute())

        records = to_records(self)

        chunks = self._validate_chunks(records, lengths)
        records._chunks = (chunks[0],)

        return records

    @derived_from(pd.DataFrame)
    def to_html(self, max_rows=5):
        # pd.Series doesn't have html repr
        data = self._repr_data().to_html(max_rows=max_rows, show_dimensions=False)
        return self._HTML_FMT.format(
            data=data, name=key_split(self._name), task=len(self.dask)
        )

    def _repr_data(self):
        meta = self._meta
        index = self._repr_divisions
        cols = meta.columns
        if len(cols) == 0:
            series_df = pd.DataFrame([[]] * len(index), columns=cols, index=index)
        else:
            series_df = pd.concat(
                [_repr_data_series(s, index=index) for _, s in meta.iteritems()], axis=1
            )
        return series_df

    _HTML_FMT = """<div><strong>Dask DataFrame Structure:</strong></div>
{data}
<div>Dask Name: {name}, {task} tasks</div>"""

    def _repr_html_(self):
        data = self._repr_data().to_html(
            max_rows=5, show_dimensions=False, notebook=True
        )
        return self._HTML_FMT.format(
            data=data, name=key_split(self._name), task=len(self.dask)
        )

    def _select_columns_or_index(self, columns_or_index):
        """
        Parameters
        ----------
        columns_or_index
            Column or index name, or a list of these

        Returns
        -------
        dd.DataFrame
            Dask DataFrame with columns corresponding to each column or
            index level in columns_or_index.  If included, the column
            corresponding to the index level is named _index
        """

        # Ensure columns_or_index is a list
        columns_or_index = (
            columns_or_index
            if isinstance(columns_or_index, list)
            else [columns_or_index]
        )

        column_names = [
            n for n in columns_or_index if self._is_column_label_reference(n)
        ]

        selected_df = self[column_names]
        if self._contains_index_name(columns_or_index):
            # Index name was included
            selected_df = selected_df.assign(_index=self.index)

        return selected_df

    def _is_column_label_reference(self, key):
        """
        Test whether a key is a column label reference

        To be considered a column label reference, `key` must match the name of at
        least one column.
        """
        return (
            not is_dask_collection(key)
            and (np.isscalar(key) or isinstance(key, tuple))
            and key in self.columns
        )


# bind operators
for op in [
    operator.abs,
    operator.add,
    operator.and_,
    operator.eq,
    operator.gt,
    operator.ge,
    operator.inv,
    operator.lt,
    operator.le,
    operator.mod,
    operator.mul,
    operator.ne,
    operator.neg,
    operator.or_,
    operator.pow,
    operator.sub,
    operator.truediv,
    operator.floordiv,
    operator.xor,
]:
    _Frame._bind_operator(op)
    Scalar._bind_operator(op)

for name in [
    "add",
    "sub",
    "mul",
    "div",
    "divide",
    "truediv",
    "floordiv",
    "mod",
    "pow",
    "radd",
    "rsub",
    "rmul",
    "rdiv",
    "rtruediv",
    "rfloordiv",
    "rmod",
    "rpow",
]:
    meth = getattr(pd.DataFrame, name)
    DataFrame._bind_operator_method(name, meth)

    meth = getattr(pd.Series, name)
    Series._bind_operator_method(name, meth)

for name in ["lt", "gt", "le", "ge", "ne", "eq"]:
    meth = getattr(pd.DataFrame, name)
    DataFrame._bind_comparison_method(name, meth)

    meth = getattr(pd.Series, name)
    Series._bind_comparison_method(name, meth)


def is_broadcastable(dfs, s):
    """
    This Series is broadcastable against another dataframe in the sequence
    """
    return (
        isinstance(s, Series)
        and s.npartitions == 1
        and s.known_divisions
        and any(
            s.divisions == (df.columns.min(), df.columns.max())
            for df in dfs
            if isinstance(df, DataFrame)
        )
    )


def elemwise(op, *args, **kwargs):
    """ Elementwise operation for Dask dataframes

    Parameters
    ----------
    op: callable
        Function to apply across input dataframes
    *args: DataFrames, Series, Scalars, Arrays,
        The arguments of the operation
    **kwrags: scalars
    meta: pd.DataFrame, pd.Series (optional)
        Valid metadata for the operation.  Will evaluate on a small piece of
        data if not provided.
    transform_divisions: boolean
        If the input is a ``dask.dataframe.Index`` we normally will also apply
        the function onto the divisions and apply those transformed divisions
        to the output.  You can pass ``transform_divisions=False`` to override
        this behavior

    Examples
    --------
    >>> elemwise(operator.add, df.x, df.y)  # doctest: +SKIP
    """
    meta = kwargs.pop("meta", no_default)
    out = kwargs.pop("out", None)
    transform_divisions = kwargs.pop("transform_divisions", True)

    _name = funcname(op) + "-" + tokenize(op, *args, **kwargs)

    args = _maybe_from_pandas(args)

    from .multi import _maybe_align_partitions

    args = _maybe_align_partitions(args)
    dasks = [arg for arg in args if isinstance(arg, (_Frame, Scalar, Array))]
    dfs = [df for df in dasks if isinstance(df, _Frame)]

    # Clean up dask arrays if present
    for i, a in enumerate(dasks):
        if not isinstance(a, Array):
            continue
        # Ensure that they have similar-ish chunk structure
        if not all(not a.chunks or len(a.chunks[0]) == df.npartitions for df in dfs):
            msg = (
                "When combining dask arrays with dataframes they must "
                "match chunking exactly.  Operation: %s" % funcname(op)
            )
            raise ValueError(msg)
        # Rechunk to have a single chunk along all other axes
        if a.ndim > 1:
            a = a.rechunk({i + 1: d for i, d in enumerate(a.shape[1:])})
            dasks[i] = a

    divisions = dfs[0].divisions
    if transform_divisions and isinstance(dfs[0], Index) and len(dfs) == 1:
        try:
            divisions = op(
                *[pd.Index(arg.divisions) if arg is dfs[0] else arg for arg in args],
                **kwargs,
            )
            if isinstance(divisions, pd.Index):
                divisions = divisions.tolist()
        except Exception:
            pass
        else:
            if not valid_divisions(divisions):
                divisions = [None] * (dfs[0].npartitions + 1)

    _is_broadcastable = partial(is_broadcastable, dfs)
    dfs = list(remove(_is_broadcastable, dfs))

    other = [
        (i, arg)
        for i, arg in enumerate(args)
        if not isinstance(arg, (_Frame, Scalar, Array))
    ]

    # adjust the key length of Scalar
    dsk = partitionwise_graph(op, _name, *args, **kwargs)

    graph = HighLevelGraph.from_collections(_name, dsk, dependencies=dasks)

    if meta is no_default:
        if len(dfs) >= 2 and not all(hasattr(d, "npartitions") for d in dasks):
            # should not occur in current funcs
            msg = "elemwise with 2 or more DataFrames and Scalar is not supported"
            raise NotImplementedError(msg)
        # For broadcastable series, use no rows.
        parts = [
            d._meta
            if _is_broadcastable(d)
            else np.empty((), dtype=d.dtype)
            if isinstance(d, Array)
            else d._meta_nonempty
            for d in dasks
        ]
        with raise_on_meta_error(funcname(op)):
            meta = partial_by_order(*parts, function=op, other=other)

    result = new_dd_object(graph, _name, meta, divisions)  # TODO: partition_sizes
    return handle_out(out, result)


def handle_out(out, result):
    """ Handle out parameters

    If out is a dask.DataFrame, dask.Series or dask.Scalar then
    this overwrites the contents of it with the result
    """
    if isinstance(out, tuple):
        if len(out) == 1:
            out = out[0]
        elif len(out) > 1:
            raise NotImplementedError("The out parameter is not fully supported")
        else:
            out = None

    if out is not None and type(out) != type(result):
        raise TypeError(
            "Mismatched types between result and out parameter. "
            "out=%s, result=%s" % (str(type(out)), str(type(result)))
        )

    if isinstance(out, DataFrame):
        if len(out.columns) != len(result.columns):
            raise ValueError(
                "Mismatched columns count between result and out parameter. "
                "out=%s, result=%s" % (str(len(out.columns)), str(len(result.columns)))
            )

    if isinstance(out, (Series, DataFrame, Scalar)):
        out._meta = result._meta
        out._name = result._name
        out.dask = result.dask

        if not isinstance(out, Scalar):
            out.divisions = result.divisions
    elif out is not None:
        msg = (
            "The out parameter is not fully supported."
            " Received type %s, expected %s "
            % (typename(type(out)), typename(type(result)))
        )
        raise NotImplementedError(msg)
    else:
        return result


def _maybe_from_pandas(dfs):
    from .io import from_pandas

    dfs = [
        from_pandas(df, 1)
        if (is_series_like(df) or is_dataframe_like(df)) and not is_dask_collection(df)
        else df
        for df in dfs
    ]
    return dfs


def hash_shard(
    df, nparts, split_out_setup=None, split_out_setup_kwargs=None, ignore_index=False
):
    if split_out_setup:
        h = split_out_setup(df, **(split_out_setup_kwargs or {}))
    else:
        h = df

    h = hash_object_dispatch(h, index=False)
    if is_series_like(h):
        h = h.values
    np.mod(h, nparts, out=h)
    return group_split_dispatch(df, h, nparts, ignore_index=ignore_index)


def split_evenly(df, k):
    """ Split dataframe into k roughly equal parts """
    divisions = np.linspace(0, len(df), k + 1).astype(int)
    return {i: df.iloc[divisions[i] : divisions[i + 1]] for i in range(k)}


def split_out_on_index(df):
    h = df.index
    if isinstance(h, pd.MultiIndex):
        h = pd.DataFrame([], index=h).reset_index()
    return h


def split_out_on_cols(df, cols=None):
    return df[cols]


@insert_meta_param_description
def apply_concat_apply(
    args,
    chunk=None,
    aggregate=None,
    combine=None,
    meta=no_default,
    token=None,
    chunk_kwargs=None,
    aggregate_kwargs=None,
    combine_kwargs=None,
    split_every=None,
    split_out=None,
    split_out_setup=None,
    split_out_setup_kwargs=None,
    sort=None,
    ignore_index=False,
    **kwargs,
):
    """Apply a function to blocks, then concat, then apply again

    Parameters
    ----------
    args :
        Positional arguments for the `chunk` function. All `dask.dataframe`
        objects should be partitioned and indexed equivalently.
    chunk : function [block-per-arg] -> block
        Function to operate on each block of data
    aggregate : function concatenated-block -> block
        Function to operate on the concatenated result of chunk
    combine : function concatenated-block -> block, optional
        Function to operate on intermediate concatenated results of chunk
        in a tree-reduction. If not provided, defaults to aggregate.
    $META
    token : str, optional
        The name to use for the output keys.
    chunk_kwargs : dict, optional
        Keywords for the chunk function only.
    aggregate_kwargs : dict, optional
        Keywords for the aggregate function only.
    combine_kwargs : dict, optional
        Keywords for the combine function only.
    split_every : int, optional
        Group partitions into groups of this size while performing a
        tree-reduction. If set to False, no tree-reduction will be used,
        and all intermediates will be concatenated and passed to ``aggregate``.
        Default is 8.
    split_out : int, optional
        Number of output partitions. Split occurs after first chunk reduction.
    split_out_setup : callable, optional
        If provided, this function is called on each chunk before performing
        the hash-split. It should return a pandas object, where each row
        (excluding the index) is hashed. If not provided, the chunk is hashed
        as is.
    split_out_setup_kwargs : dict, optional
        Keywords for the `split_out_setup` function only.
    sort : bool, default None
        If allowed, sort the keys of the output aggregation.
    ignore_index : bool, default False
        If True, do not preserve index values throughout ACA operations.
    kwargs :
        All remaining keywords will be passed to ``chunk``, ``aggregate``, and
        ``combine``.

    Examples
    --------
    >>> def chunk(a_block, b_block):
    ...     pass

    >>> def agg(df):
    ...     pass

    >>> apply_concat_apply([a, b], chunk=chunk, aggregate=agg)  # doctest: +SKIP
    """
    if chunk_kwargs is None:
        chunk_kwargs = dict()
    if aggregate_kwargs is None:
        aggregate_kwargs = dict()
    chunk_kwargs.update(kwargs)
    aggregate_kwargs.update(kwargs)

    if combine is None:
        if combine_kwargs:
            raise ValueError("`combine_kwargs` provided with no `combine`")
        combine = aggregate
        combine_kwargs = aggregate_kwargs
    else:
        if combine_kwargs is None:
            combine_kwargs = dict()
        combine_kwargs.update(kwargs)

    if not isinstance(args, (tuple, list)):
        args = [args]

    dfs = [arg for arg in args if isinstance(arg, _Frame)]

    npartitions = set(arg.npartitions for arg in dfs)
    if len(npartitions) > 1:
        raise ValueError("All arguments must have same number of partitions")
    npartitions = npartitions.pop()

    if split_every is None:
        split_every = 8
    elif split_every is False:
        split_every = npartitions
    elif split_every < 2 or not isinstance(split_every, Integral):
        raise ValueError("split_every must be an integer >= 2")

    token_key = tokenize(
        token or (chunk, aggregate),
        meta,
        args,
        chunk_kwargs,
        aggregate_kwargs,
        combine_kwargs,
        split_every,
        split_out,
        split_out_setup,
        split_out_setup_kwargs,
    )

    # Chunk
    a = "{0}-chunk-{1}".format(token or funcname(chunk), token_key)
    if len(args) == 1 and isinstance(args[0], _Frame) and not chunk_kwargs:
        dsk = {
            (a, 0, i, 0): (chunk, key) for i, key in enumerate(args[0].__dask_keys__())
        }
    else:
        dsk = {
            (a, 0, i, 0): (
                apply,
                chunk,
                [(x._name, i) if isinstance(x, _Frame) else x for x in args],
                chunk_kwargs,
            )
            for i in range(npartitions)
        }

    # Split
    if split_out and split_out > 1:
        split_prefix = "split-%s" % token_key
        shard_prefix = "shard-%s" % token_key
        for i in range(npartitions):
            dsk[(split_prefix, i)] = (
                hash_shard,
                (a, 0, i, 0),
                split_out,
                split_out_setup,
                split_out_setup_kwargs,
                ignore_index,
            )
            for j in range(split_out):
                dsk[(shard_prefix, 0, i, j)] = (getitem, (split_prefix, i), j)
        a = shard_prefix
    else:
        split_out = 1

    # Combine
    b = "{0}-combine-{1}".format(token or funcname(combine), token_key)
    k = npartitions
    depth = 0
    while k > split_every:
        for part_i, inds in enumerate(partition_all(split_every, range(k))):
            for j in range(split_out):
                conc = (_concat, [(a, depth, i, j) for i in inds], ignore_index)
                if combine_kwargs:
                    dsk[(b, depth + 1, part_i, j)] = (
                        apply,
                        combine,
                        [conc],
                        combine_kwargs,
                    )
                else:
                    dsk[(b, depth + 1, part_i, j)] = (combine, conc)
        k = part_i + 1
        a = b
        depth += 1

    if sort is not None:
        if sort and split_out > 1:
            raise NotImplementedError(
                "Cannot guarentee sorted keys for `split_out>1`."
                " Try using split_out=1, or grouping with sort=False."
            )
        aggregate_kwargs = aggregate_kwargs or {}
        aggregate_kwargs["sort"] = sort

    # Aggregate
    for j in range(split_out):
        b = "{0}-agg-{1}".format(token or funcname(aggregate), token_key)
        conc = (_concat, [(a, depth, i, j) for i in range(k)], ignore_index)
        if aggregate_kwargs:
            dsk[(b, j)] = (apply, aggregate, [conc], aggregate_kwargs)
        else:
            dsk[(b, j)] = (aggregate, conc)

    if meta is no_default:
        meta_chunk = _emulate(chunk, *args, udf=True, **chunk_kwargs)
        meta = _emulate(
            aggregate, _concat([meta_chunk], ignore_index), udf=True, **aggregate_kwargs
        )
    meta = make_meta(
        meta, index=(getattr(make_meta(dfs[0]), "index", None) if dfs else None)
    )

    graph = HighLevelGraph.from_collections(b, dsk, dependencies=dfs)

    divisions = [None] * (split_out + 1)

    return new_dd_object(graph, b, meta, divisions)


aca = apply_concat_apply


def _extract_meta(x, nonempty=False):
    """
    Extract internal cache data (``_meta``) from dd.DataFrame / dd.Series
    """
    if isinstance(x, (Scalar, _Frame)):
        return x._meta_nonempty if nonempty else x._meta
    elif isinstance(x, list):
        return [_extract_meta(_x, nonempty) for _x in x]
    elif isinstance(x, tuple):
        return tuple([_extract_meta(_x, nonempty) for _x in x])
    elif isinstance(x, dict):
        res = {}
        for k in x:
            res[k] = _extract_meta(x[k], nonempty)
        return res
    elif isinstance(x, Delayed):
        raise ValueError(
            "Cannot infer dataframe metadata with a `dask.delayed` argument"
        )
    else:
        return x


def _emulate(func, *args, **kwargs):
    """
    Apply a function using args / kwargs. If arguments contain dd.DataFrame /
    dd.Series, using internal cache (``_meta``) for calculation
    """
    with raise_on_meta_error(funcname(func), udf=kwargs.pop("udf", False)):
        return func(*_extract_meta(args, True), **_extract_meta(kwargs, True))


@insert_meta_param_description
def map_partitions(
    func,
    *args,
    meta=no_default,
    enforce_metadata=True,
    transform_divisions=True,
    **kwargs,
):
    """ Apply Python function on each DataFrame partition.

    Parameters
    ----------
    func : function
        Function applied to each partition.
    args, kwargs :
        Arguments and keywords to pass to the function.  At least one of the
        args should be a Dask.dataframe. Arguments and keywords may contain
        ``Scalar``, ``Delayed`` or regular python objects. DataFrame-like args
        (both dask and pandas) will be repartitioned to align (if necessary)
        before applying the function.
    enforce_metadata : bool
        Whether or not to enforce the structure of the metadata at runtime.
        This will rename and reorder columns for each partition,
        and will raise an error if this doesn't work or types don't match.
    $META
    """
    name = kwargs.pop("token", None)

    assert callable(func)
    if name is not None:
        token = tokenize(meta, *args, **kwargs)
    else:
        name = funcname(func)
        token = tokenize(func, meta, *args, **kwargs)
    name = "{0}-{1}".format(name, token)

    from .multi import _maybe_align_partitions

    args = _maybe_from_pandas(args)
    args = _maybe_align_partitions(args)
    dfs = [df for df in args if isinstance(df, _Frame)]
    meta_index = getattr(make_meta(dfs[0]), "index", None) if dfs else None

    if meta is no_default:
        # Use non-normalized kwargs here, as we want the real values (not
        # delayed values)
        meta = _emulate(func, *args, udf=True, **kwargs)
    else:
        meta = make_meta(meta, index=meta_index)

    if all(isinstance(arg, Scalar) for arg in args):
        layer = {
            (name, 0): (apply, func, (tuple, [(arg._name, 0) for arg in args]), kwargs)
        }
        graph = HighLevelGraph.from_collections(name, layer, dependencies=args)
        return Scalar(graph, name, meta)
    elif not (has_parallel_type(meta) or is_arraylike(meta) and meta.shape):
        # If `meta` is not a pandas object, the concatenated results will be a
        # different type
        meta = make_meta(_concat([meta]), index=meta_index)

    # Ensure meta is empty series
    meta = make_meta(meta)

    args2 = []
    dependencies = []
    for arg in args:
        if isinstance(arg, _Frame):
            args2.append(arg)
            dependencies.append(arg)
            continue
        arg = normalize_arg(arg)
        arg2, collections = unpack_collections(arg)
        if collections:
            args2.append(arg2)
            dependencies.extend(collections)
        else:
            args2.append(arg)

    kwargs3 = {}
    simple = True
    for k, v in kwargs.items():
        v = normalize_arg(v)
        v, collections = unpack_collections(v)
        dependencies.extend(collections)
        kwargs3[k] = v
        if collections:
            simple = False

    if enforce_metadata:
        dsk = partitionwise_graph(
            apply_and_enforce,
            name,
            *args2,
            dependencies=dependencies,
            _func=func,
            _meta=meta,
            **kwargs3,
        )
    else:
        kwargs4 = kwargs if simple else kwargs3
        dsk = partitionwise_graph(
            func, name, *args2, **kwargs4, dependencies=dependencies
        )

    divisions = dfs[0].divisions
    if transform_divisions and isinstance(dfs[0], Index) and len(dfs) == 1:
        try:
            divisions = func(
                *[pd.Index(a.divisions) if a is dfs[0] else a for a in args], **kwargs
            )
            if isinstance(divisions, pd.Index):
                divisions = divisions.tolist()
        except Exception:
            pass
        else:
            if not valid_divisions(divisions):
                divisions = [None] * (dfs[0].npartitions + 1)

    graph = HighLevelGraph.from_collections(name, dsk, dependencies=dependencies)
    return new_dd_object(graph, name, meta, divisions)


def apply_and_enforce(*args, **kwargs):
    """Apply a function, and enforce the output to match meta

    Ensures the output has the same columns, even if empty."""
    func = kwargs.pop("_func")
    meta = kwargs.pop("_meta")
    df = func(*args, **kwargs)
    if is_dataframe_like(df) or is_series_like(df) or is_index_like(df):
        if not len(df):
            return meta
        if is_dataframe_like(df):
            check_matching_columns(meta, df)
            c = meta.columns
        else:
            c = meta.name
        return _rename(c, df)
    return df


def _rename(columns, df):
    """
    Rename columns of pd.DataFrame or name of pd.Series.
    Not for dd.DataFrame or dd.Series.

    Parameters
    ----------
    columns : tuple, string, pd.DataFrame or pd.Series
        Column names, Series name or pandas instance which has the
        target column names / name.
    df : pd.DataFrame or pd.Series
        target DataFrame / Series to be renamed
    """
    assert not isinstance(df, _Frame)

    if columns is no_default:
        return df

    if isinstance(columns, Iterator):
        columns = list(columns)

    if is_dataframe_like(df):
        if is_dataframe_like(columns):
            columns = columns.columns
        if not isinstance(columns, pd.Index):
            columns = pd.Index(columns)
        if (
            len(columns) == len(df.columns)
            and type(columns) is type(df.columns)
            and columns.equals(df.columns)
        ):
            # if target is identical, rename is not necessary
            return df
        # deep=False doesn't doesn't copy any data/indices, so this is cheap
        df = df.copy(deep=False)
        df.columns = columns
        return df
    elif is_series_like(df) or is_index_like(df):
        if is_series_like(columns) or is_index_like(columns):
            columns = columns.name
        if df.name == columns:
            return df
        return df.rename(columns)
    # map_partition may pass other types
    return df


def _rename_dask(df, names):
    """
    Destructively rename columns of dd.DataFrame or name of dd.Series.
    Not for pd.DataFrame or pd.Series.

    Internaly used to overwrite dd.DataFrame.columns and dd.Series.name
    We can't use map_partition because it applies function then rename

    Parameters
    ----------
    df : dd.DataFrame or dd.Series
        target DataFrame / Series to be renamed
    names : tuple, string
        Column names/Series name
    """

    assert isinstance(df, _Frame)
    metadata = _rename(names, df._meta)
    name = "rename-{0}".format(tokenize(df, metadata))

    dsk = partitionwise_graph(_rename, name, metadata, df)
    graph = HighLevelGraph.from_collections(name, dsk, dependencies=[df])
    return new_dd_object(graph, name, metadata, df.divisions)


def quantile(df, q, method="default"):
    """Approximate quantiles of Series.

    Parameters
    ----------
    q : list/array of floats
        Iterable of numbers ranging from 0 to 100 for the desired quantiles
    method : {'default', 'tdigest', 'dask'}, optional
        What method to use. By default will use dask's internal custom
        algorithm (``'dask'``).  If set to ``'tdigest'`` will use tdigest for
        floats and ints and fallback to the ``'dask'`` otherwise.
    """
    # current implementation needs q to be sorted so
    # sort if array-like, otherwise leave it alone
    q_ndarray = np.array(q)
    if q_ndarray.ndim > 0:
        q_ndarray.sort(kind="mergesort")
        q = q_ndarray

    assert isinstance(df, Series)

    allowed_methods = ["default", "dask", "tdigest"]
    if method not in allowed_methods:
        raise ValueError("method can only be 'default', 'dask' or 'tdigest'")

    if method == "default":
        internal_method = "dask"
    else:
        internal_method = method

    # currently, only Series has quantile method
    if isinstance(df, Index):
        series_typ = df._meta.to_series()._constructor
        meta = df._meta_nonempty.to_series().quantile(q)
    else:
        if is_series_like(df._meta):
            series_typ = df._meta._constructor
        else:
            series_typ = df._meta._constructor_sliced
        meta = df._meta_nonempty.quantile(q)

    if is_series_like(meta):
        # Index.quantile(list-like) must be pd.Series, not pd.Index
        df_name = df.name
        finalize_tsk = lambda tsk: (series_typ, tsk, q, None, df_name)
        return_type = Series
    else:
        finalize_tsk = lambda tsk: (getitem, tsk, 0)
        return_type = Scalar
        q = [q]

    # pandas uses quantile in [0, 1]
    # numpy / everyone else uses [0, 100]
    qs = np.asarray(q) * 100
    token = tokenize(df, qs)

    if len(qs) == 0:
        name = "quantiles-" + token
        empty_index = pd.Index([], dtype=float)

        return Series(
            {(name, 0): series_typ([], name=df.name, index=empty_index, dtype="float")},
            name,
            df._meta,
            [None, None],
        )
    else:
        new_divisions = [np.min(q), np.max(q)]

    df = df.dropna()

    if internal_method == "tdigest" and (
        np.issubdtype(df.dtype, np.floating) or np.issubdtype(df.dtype, np.integer)
    ):

        from dask.utils import import_required

        import_required(
            "crick", "crick is a required dependency for using the t-digest method."
        )

        from dask.array.percentile import _tdigest_chunk, _percentiles_from_tdigest

        name = "quantiles_tdigest-1-" + token
        val_dsk = {
            (name, i): (_tdigest_chunk, (getattr, key, "values"))
            for i, key in enumerate(df.__dask_keys__())
        }

        name2 = "quantiles_tdigest-2-" + token
        merge_dsk = {
            (name2, 0): finalize_tsk((_percentiles_from_tdigest, qs, sorted(val_dsk)))
        }
    else:

        from dask.array.percentile import _percentile, merge_percentiles

        name = "quantiles-1-" + token
        val_dsk = {
            (name, i): (_percentile, (getattr, key, "values"), qs)
            for i, key in enumerate(df.__dask_keys__())
        }

        name2 = "quantiles-2-" + token
        merge_dsk = {
            (name2, 0): finalize_tsk(
                (merge_percentiles, qs, [qs] * df.npartitions, sorted(val_dsk))
            )
        }
    dsk = merge(val_dsk, merge_dsk)
    graph = HighLevelGraph.from_collections(name2, dsk, dependencies=[df])
    return return_type(graph, name2, meta, new_divisions)


def cov_corr(df, min_periods=None, corr=False, scalar=False, split_every=False):
    """DataFrame covariance and pearson correlation.

    Computes pairwise covariance or correlation of columns, excluding NA/null
    values.

    Parameters
    ----------
    df : DataFrame
    min_periods : int, optional
        Minimum number of observations required per pair of columns
        to have a valid result.
    corr : bool, optional
        If True, compute the Pearson correlation. If False [default], compute
        the covariance.
    scalar : bool, optional
        If True, compute covariance between two variables as a scalar. Only
        valid if `df` has 2 columns.  If False [default], compute the entire
        covariance/correlation matrix.
    split_every : int, optional
        Group partitions into groups of this size while performing a
        tree-reduction. If set to False, no tree-reduction will be used.
        Default is False.
    """
    if min_periods is None:
        min_periods = 2
    elif min_periods < 2:
        raise ValueError("min_periods must be >= 2")

    if split_every is False:
        split_every = df.npartitions
    elif split_every < 2 or not isinstance(split_every, Integral):
        raise ValueError("split_every must be an integer >= 2")

    df = df._get_numeric_data()

    if scalar and len(df.columns) != 2:
        raise ValueError("scalar only valid for 2 column dataframe")

    token = tokenize(df, min_periods, scalar, split_every)

    funcname = "corr" if corr else "cov"
    a = "{0}-chunk-{1}".format(funcname, df._name)
    dsk = {
        (a, i): (cov_corr_chunk, f, corr) for (i, f) in enumerate(df.__dask_keys__())
    }

    prefix = "{0}-combine-{1}-".format(funcname, df._name)
    k = df.npartitions
    b = a
    depth = 0
    while k > split_every:
        b = prefix + str(depth)
        for part_i, inds in enumerate(partition_all(split_every, range(k))):
            dsk[(b, part_i)] = (cov_corr_combine, [(a, i) for i in inds], corr)
        k = part_i + 1
        a = b
        depth += 1

    name = "{0}-{1}".format(funcname, token)
    dsk[(name, 0)] = (
        cov_corr_agg,
        [(a, i) for i in range(k)],
        df.columns,
        min_periods,
        corr,
        scalar,
    )
    graph = HighLevelGraph.from_collections(name, dsk, dependencies=[df])
    if scalar:
        return Scalar(graph, name, "f8")
    meta = make_meta([(c, "f8") for c in df.columns], index=df.columns)
    return DataFrame(graph, name, meta, (df.columns[0], df.columns[-1]))


def cov_corr_chunk(df, corr=False):
    """Chunk part of a covariance or correlation computation
    """
    shape = (df.shape[1], df.shape[1])
    df = df.astype("float64", copy=False)
    sums = zeros_like_safe(df.values, shape=shape)
    counts = zeros_like_safe(df.values, shape=shape)
    for idx, col in enumerate(df):
        mask = df.iloc[:, idx].notnull()
        sums[idx] = df[mask].sum().values
        counts[idx] = df[mask].count().values
    cov = df.cov().values
    dtype = [("sum", sums.dtype), ("count", counts.dtype), ("cov", cov.dtype)]
    if corr:
        with warnings.catch_warnings(record=True):
            warnings.simplefilter("always")
            mu = (sums / counts).T
        m = zeros_like_safe(df.values, shape=shape)
        mask = df.isnull().values
        for idx, x in enumerate(df):
            # Avoid using ufunc.outer (not supported by cupy)
            mu_discrepancy = (
                np.subtract(df.iloc[:, idx].values[:, None], mu[idx][None, :]) ** 2
            )
            mu_discrepancy[mask] = np.nan
            m[idx] = np.nansum(mu_discrepancy, axis=0)
        m = m.T
        dtype.append(("m", m.dtype))

    out = {"sum": sums, "count": counts, "cov": cov * (counts - 1)}
    if corr:
        out["m"] = m
    return out


def cov_corr_combine(data_in, corr=False):

    data = {"sum": None, "count": None, "cov": None}
    if corr:
        data["m"] = None

    for k in data.keys():
        data[k] = [d[k] for d in data_in]
        data[k] = np.concatenate(data[k]).reshape((len(data[k]),) + data[k][0].shape)

    sums = np.nan_to_num(data["sum"])
    counts = data["count"]

    cum_sums = np.cumsum(sums, 0)
    cum_counts = np.cumsum(counts, 0)

    s1 = cum_sums[:-1]
    s2 = sums[1:]
    n1 = cum_counts[:-1]
    n2 = counts[1:]
    with np.errstate(invalid="ignore"):
        d = (s2 / n2) - (s1 / n1)
        C = np.nansum(
            (n1 * n2) / (n1 + n2) * (d * d.transpose((0, 2, 1))), 0
        ) + np.nansum(data["cov"], 0)

    out = {"sum": cum_sums[-1], "count": cum_counts[-1], "cov": C}

    if corr:
        nobs = np.where(cum_counts[-1], cum_counts[-1], np.nan)
        mu = cum_sums[-1] / nobs
        counts_na = np.where(counts, counts, np.nan)
        m = np.nansum(data["m"] + counts * (sums / counts_na - mu) ** 2, axis=0)
        out["m"] = m
    return out


def cov_corr_agg(data, cols, min_periods=2, corr=False, scalar=False):
    out = cov_corr_combine(data, corr)
    counts = out["count"]
    C = out["cov"]
    C[counts < min_periods] = np.nan
    if corr:
        m2 = out["m"]
        den = np.sqrt(m2 * m2.T)
    else:
        den = np.where(counts, counts, np.nan) - 1
    with np.errstate(invalid="ignore", divide="ignore"):
        mat = C / den
    if scalar:
        return float(mat[0, 1])
    return pd.DataFrame(mat, columns=cols, index=cols)


def pd_split(df, p, random_state=None, shuffle=False):
    """ Split DataFrame into multiple pieces pseudorandomly

    >>> df = pd.DataFrame({'a': [1, 2, 3, 4, 5, 6],
    ...                    'b': [2, 3, 4, 5, 6, 7]})

    >>> a, b = pd_split(
    ...     df, [0.5, 0.5], random_state=123, shuffle=True
    ... )  # roughly 50/50 split
    >>> a
       a  b
    3  4  5
    0  1  2
    5  6  7
    >>> b
       a  b
    1  2  3
    4  5  6
    2  3  4
    """
    p = list(p)
    if shuffle:
        if not isinstance(random_state, np.random.RandomState):
            random_state = np.random.RandomState(random_state)
        df = df.sample(frac=1.0, random_state=random_state)
    index = pseudorandom(len(df), p, random_state)
    return [df.iloc[index == i] for i in range(len(p))]


def _take_last(a, skipna=True):
    """
    take last row (Series) of DataFrame / last value of Series
    considering NaN.

    Parameters
    ----------
    a : pd.DataFrame or pd.Series
    skipna : bool, default True
        Whether to exclude NaN

    """

    def _last_valid(s):
        for i in range(1, min(10, len(s) + 1)):
            val = s.iloc[-i]
            if not pd.isnull(val):
                return val
        else:
            nonnull = s[s.notna()]
            if not nonnull.empty:
                return nonnull.iloc[-1]
        return None

    if skipna is False:
        return a.iloc[-1]
    else:
        # take last valid value excluding NaN, NaN location may be different
        # in each column
        if is_dataframe_like(a):
            # create Series from appropriate backend dataframe library
            series_typ = type(a.iloc[0:1, 0])
            if a.empty:
                return series_typ([], dtype="float")
            return series_typ(
                {col: _last_valid(a[col]) for col in a.columns}, index=a.columns
            )
        else:
            return _last_valid(a)


def check_divisions(divisions):
    if not isinstance(divisions, (list, tuple)):
        raise ValueError("New division must be list or tuple")
    divisions = list(divisions)
    if divisions != sorted(divisions):
        raise ValueError("New division must be sorted")
    if len(divisions[:-1]) != len(list(unique(divisions[:-1]))):
        msg = "New division must be unique, except for the last element"
        raise ValueError(msg)


def repartition_divisions(a, b, name, out1, out2, force=False):
    """ dask graph to repartition dataframe by new divisions

    Parameters
    ----------
    a : tuple
        old divisions
    b : tuple, list
        new divisions
    name : str
        name of old dataframe
    out1 : str
        name of temporary splits
    out2 : str
        name of new dataframe
    force : bool, default False
        Allows the expansion of the existing divisions.
        If False then the new divisions lower and upper bounds must be
        the same as the old divisions.

    Examples
    --------
    >>> repartition_divisions([1, 3, 7], [1, 4, 6, 7], 'a', 'b', 'c')  # doctest: +SKIP
    {('b', 0): (<function boundary_slice at ...>, ('a', 0), 1, 3, False),
     ('b', 1): (<function boundary_slice at ...>, ('a', 1), 3, 4, False),
     ('b', 2): (<function boundary_slice at ...>, ('a', 1), 4, 6, False),
     ('b', 3): (<function boundary_slice at ...>, ('a', 1), 6, 7, False)
     ('c', 0): (<function concat at ...>,
                (<type 'list'>, [('b', 0), ('b', 1)])),
     ('c', 1): ('b', 2),
     ('c', 2): ('b', 3)}
    """
    check_divisions(b)

    if len(b) < 2:
        # minimum division is 2 elements, like [0, 0]
        raise ValueError("New division must be longer than 2 elements")

    if force:
        if a[0] < b[0]:
            msg = (
                "left side of the new division must be equal or smaller "
                "than old division"
            )
            raise ValueError(msg)
        if a[-1] > b[-1]:
            msg = (
                "right side of the new division must be equal or larger "
                "than old division"
            )
            raise ValueError(msg)
    else:
        if a[0] != b[0]:
            msg = "left side of old and new divisions are different"
            raise ValueError(msg)
        if a[-1] != b[-1]:
            msg = "right side of old and new divisions are different"
            raise ValueError(msg)

    def _is_single_last_div(x):
        """Whether last division only contains single label"""
        return len(x) >= 2 and x[-1] == x[-2]

    c = [a[0]]
    d = dict()
    low = a[0]

    i, j = 1, 1  # indices for old/new divisions
    k = 0  # index for temp divisions

    last_elem = _is_single_last_div(a)

    # process through old division
    # left part of new division can be processed in this loop
    while i < len(a) and j < len(b):
        if a[i] < b[j]:
            # tuple is something like:
            # (methods.boundary_slice, ('from_pandas-#', 0), 3, 4, False))
            d[(out1, k)] = (methods.boundary_slice, (name, i - 1), low, a[i], False)
            low = a[i]
            i += 1
        elif a[i] > b[j]:
            d[(out1, k)] = (methods.boundary_slice, (name, i - 1), low, b[j], False)
            low = b[j]
            j += 1
        else:
            d[(out1, k)] = (methods.boundary_slice, (name, i - 1), low, b[j], False)
            low = b[j]
            if len(a) == i + 1 or a[i] < a[i + 1]:
                j += 1
            i += 1
        c.append(low)
        k += 1

    # right part of new division can remain
    if a[-1] < b[-1] or b[-1] == b[-2]:
        for _j in range(j, len(b)):
            # always use right-most of old division
            # because it may contain last element
            m = len(a) - 2
            d[(out1, k)] = (methods.boundary_slice, (name, m), low, b[_j], False)
            low = b[_j]
            c.append(low)
            k += 1
    else:
        # even if new division is processed through,
        # right-most element of old division can remain
        if last_elem and i < len(a):
            d[(out1, k)] = (methods.boundary_slice, (name, i - 1), a[i], a[i], False)
            k += 1
        c.append(a[-1])

    # replace last element of tuple with True
    d[(out1, k - 1)] = d[(out1, k - 1)][:-1] + (True,)

    i, j = 0, 1

    last_elem = _is_single_last_div(c)

    while j < len(b):
        tmp = []
        while c[i] < b[j]:
            tmp.append((out1, i))
            i += 1
        while (
            last_elem
            and c[i] == b[-1]
            and (b[-1] != b[-2] or j == len(b) - 1)
            and i < k
        ):
            # append if last split is not included
            tmp.append((out1, i))
            i += 1
        if len(tmp) == 0:
            # dummy slice to return empty DataFrame or Series,
            # which retain original data attributes (columns / name)
            d[(out2, j - 1)] = (methods.boundary_slice, (name, 0), a[0], a[0], False)
        elif len(tmp) == 1:
            d[(out2, j - 1)] = tmp[0]
        else:
            if not tmp:
                raise ValueError(
                    "check for duplicate partitions\nold:\n%s\n\n"
                    "new:\n%s\n\ncombined:\n%s" % (pformat(a), pformat(b), pformat(c))
                )
            d[(out2, j - 1)] = (methods.concat, tmp)
        j += 1
    return d


def repartition_freq(df, freq=None):
    """ Repartition a timeseries dataframe by a new frequency """
    if not isinstance(df.divisions[0], pd.Timestamp):
        raise TypeError("Can only repartition on frequency for timeseries")
    try:
        start = df.divisions[0].ceil(freq)
    except ValueError:
        start = df.divisions[0]
    divisions = pd.date_range(start=start, end=df.divisions[-1], freq=freq).tolist()
    if not len(divisions):
        divisions = [df.divisions[0], df.divisions[-1]]
    else:
        if divisions[-1] != df.divisions[-1]:
            divisions.append(df.divisions[-1])
        if divisions[0] != df.divisions[0]:
            divisions = [df.divisions[0]] + divisions

    return df.repartition(divisions=divisions)


def repartition_size(df, size):
    """
    Repartition dataframe so that new partitions have approximately `size` memory usage each
    """
    if isinstance(size, str):
        size = parse_bytes(size)
    size = int(size)

    mem_usages = df.map_partitions(total_mem_usage, deep=True).compute()

    # 1. split each partition that is larger than partition_size
    nsplits = 1 + mem_usages // size
    if np.any(nsplits > 1):
        split_name = "repartition-split-{}-{}".format(size, tokenize(df))
        df = _split_partitions(df, nsplits, split_name)
        # update mem_usages to account for the split partitions
        split_mem_usages = []
        for n, usage in zip(nsplits, mem_usages):
            split_mem_usages.extend([usage / n] * n)
        mem_usages = pd.Series(split_mem_usages)

    # 2. now that all partitions are less than size, concat them up to size
    assert np.all(mem_usages <= size)
    new_npartitions = list(map(len, iter_chunks(mem_usages, size)))
    new_partitions_boundaries = np.cumsum(new_npartitions)
    new_name = "repartition-{}-{}".format(size, tokenize(df))
    return _repartition_from_boundaries(df, new_partitions_boundaries, new_name)


def total_mem_usage(df, index=True, deep=False):
    mem_usage = df.memory_usage(index=index, deep=deep)
    if is_series_like(mem_usage):
        mem_usage = mem_usage.sum()
    return mem_usage


def iter_chunks(sizes, max_size):
    """Split sizes into chunks of total max_size each

    Parameters
    ----------
    sizes : iterable of numbers
        The sizes to be chunked
    max_size : number
        Maximum total size per chunk.
        It must be greater or equal than each size in sizes
    """
    chunk, chunk_sum = [], 0
    iter_sizes = iter(sizes)
    size = next(iter_sizes, None)
    while size is not None:
        assert size <= max_size
        if chunk_sum + size <= max_size:
            chunk.append(size)
            chunk_sum += size
            size = next(iter_sizes, None)
        else:
            assert chunk
            yield chunk
            chunk, chunk_sum = [], 0
    if chunk:
        yield chunk


def repartition_npartitions(df, npartitions):
    """ Repartition dataframe to a smaller number of partitions """
    new_name = "repartition-%d-%s" % (npartitions, tokenize(df))
    if df.npartitions == npartitions:
        return df
    elif df.npartitions > npartitions:
        npartitions_ratio = df.npartitions / npartitions
        new_partitions_boundaries = [
            int(new_partition_index * npartitions_ratio)
            for new_partition_index in range(npartitions + 1)
        ]
        return _repartition_from_boundaries(df, new_partitions_boundaries, new_name)
    else:
        original_divisions = divisions = pd.Series(df.divisions)
        if df.known_divisions and (
            np.issubdtype(divisions.dtype, np.datetime64)
            or np.issubdtype(divisions.dtype, np.number)
        ):
            if np.issubdtype(divisions.dtype, np.datetime64):
                divisions = divisions.values.astype("float64")

            if is_series_like(divisions):
                divisions = divisions.values

            n = len(divisions)
            divisions = np.interp(
                x=np.linspace(0, n, npartitions + 1),
                xp=np.linspace(0, n, n),
                fp=divisions,
            )
            if np.issubdtype(original_divisions.dtype, np.datetime64):
                divisions = (
                    pd.Series(divisions).astype(original_divisions.dtype).tolist()
                )
            elif np.issubdtype(original_divisions.dtype, np.integer):
                divisions = divisions.astype(original_divisions.dtype)

            if isinstance(divisions, np.ndarray):
                divisions = divisions.tolist()

            divisions = list(divisions)
            divisions[0] = df.divisions[0]
            divisions[-1] = df.divisions[-1]

            return df.repartition(divisions=divisions)
        else:
            div, mod = divmod(npartitions, df.npartitions)
            nsplits = [div] * df.npartitions
            nsplits[-1] += mod
            return _split_partitions(df, nsplits, new_name)


def _repartition_from_boundaries(df, new_partitions_boundaries, new_name):
    if not isinstance(new_partitions_boundaries, list):
        new_partitions_boundaries = list(new_partitions_boundaries)
    if new_partitions_boundaries[0] > 0:
        new_partitions_boundaries.insert(0, 0)
    if new_partitions_boundaries[-1] < df.npartitions:
        new_partitions_boundaries.append(df.npartitions)
    dsk = {}
    for i, (start, end) in enumerate(
        zip(new_partitions_boundaries, new_partitions_boundaries[1:])
    ):
        dsk[new_name, i] = (methods.concat, [(df._name, j) for j in range(start, end)])
    divisions = [df.divisions[i] for i in new_partitions_boundaries]
    graph = HighLevelGraph.from_collections(new_name, dsk, dependencies=[df])
    return new_dd_object(graph, new_name, df._meta, divisions)


def _split_partitions(df, nsplits, new_name):
    """ Split a Dask dataframe into new partitions

    Parameters
    ----------
    df: DataFrame or Series
    nsplits: List[int]
        Number of target dataframes for each partition
        The length of nsplits should be the same as df.npartitions
    new_name: str

    See Also
    --------
    repartition_npartitions
    repartition_size
    """
    if len(nsplits) != df.npartitions:
        raise ValueError("nsplits should have len={}".format(df.npartitions))

    dsk = {}
    split_name = "split-{}".format(tokenize(df, nsplits))
    j = 0
    for i, k in enumerate(nsplits):
        if k == 1:
            dsk[new_name, j] = (df._name, i)
            j += 1
        else:
            dsk[split_name, i] = (split_evenly, (df._name, i), k)
            for jj in range(k):
                dsk[new_name, j] = (getitem, (split_name, i), jj)
                j += 1

    divisions = [None] * (1 + sum(nsplits))
    graph = HighLevelGraph.from_collections(new_name, dsk, dependencies=[df])
    return new_dd_object(graph, new_name, df._meta, divisions)


def repartition(df, divisions=None, force=False):
    """ Repartition dataframe along new divisions

    Dask.DataFrame objects are partitioned along their index.  Often when
    multiple dataframes interact we need to align these partitionings.  The
    ``repartition`` function constructs a new DataFrame object holding the same
    data but partitioned on different values.  It does this by performing a
    sequence of ``loc`` and ``concat`` calls to split and merge the previous
    generation of partitions.

    Parameters
    ----------

    divisions : list
        List of partitions to be used
    force : bool, default False
        Allows the expansion of the existing divisions.
        If False then the new divisions lower and upper bounds must be
        the same as the old divisions.

    Examples
    --------

    >>> df = df.repartition([0, 5, 10, 20])  # doctest: +SKIP

    Also works on Pandas objects

    >>> ddf = dd.repartition(df, [0, 5, 10, 20])  # doctest: +SKIP
    """

    token = tokenize(df, divisions)
    if isinstance(df, _Frame):
        tmp = "repartition-split-" + token
        out = "repartition-merge-" + token
        dsk = repartition_divisions(
            df.divisions, divisions, df._name, tmp, out, force=force
        )
        graph = HighLevelGraph.from_collections(out, dsk, dependencies=[df])
        return new_dd_object(graph, out, df._meta, divisions)
    elif is_dataframe_like(df) or is_series_like(df):
        name = "repartition-dataframe-" + token
        from .utils import shard_df_on_index

        dfs = shard_df_on_index(df, divisions[1:-1])
        dsk = dict(((name, i), df) for i, df in enumerate(dfs))
        return new_dd_object(dsk, name, df, divisions)
    raise ValueError("Data must be DataFrame or Series")


def _reduction_chunk(x, aca_chunk=None, **kwargs):
    o = aca_chunk(x, **kwargs)
    # Return a dataframe so that the concatenated version is also a dataframe
    return o.to_frame().T if is_series_like(o) else o


def _reduction_combine(x, aca_combine=None, **kwargs):
    if isinstance(x, list):
        x = pd.Series(x)
    o = aca_combine(x, **kwargs)
    # Return a dataframe so that the concatenated version is also a dataframe
    return o.to_frame().T if is_series_like(o) else o


def _reduction_aggregate(x, aca_aggregate=None, **kwargs):
    if isinstance(x, list):
        x = pd.Series(x)
    return aca_aggregate(x, **kwargs)


def idxmaxmin_chunk(x, fn=None, skipna=True):
    minmax = "max" if fn == "idxmax" else "min"
    if len(x) > 0:
        idx = getattr(x, fn)(skipna=skipna)
        value = getattr(x, minmax)(skipna=skipna)
    else:
        idx = value = pd.Series([], dtype="i8")
    if is_series_like(idx):
        return pd.DataFrame({"idx": idx, "value": value})
    return pd.DataFrame({"idx": [idx], "value": [value]})


def idxmaxmin_row(x, fn=None, skipna=True):
    minmax = "max" if fn == "idxmax" else "min"
    if len(x) > 0:
        x = x.set_index("idx")
        idx = [getattr(x.value, fn)(skipna=skipna)]
        value = [getattr(x.value, minmax)(skipna=skipna)]
    else:
        idx = value = pd.Series([], dtype="i8")
    return pd.DataFrame({"idx": idx, "value": value})


def idxmaxmin_combine(x, fn=None, skipna=True):
    if len(x) == 0:
        return x
    return (
        x.groupby(level=0)
        .apply(idxmaxmin_row, fn=fn, skipna=skipna)
        .reset_index(level=1, drop=True)
    )


def idxmaxmin_agg(x, fn=None, skipna=True, scalar=False):
    res = idxmaxmin_combine(x, fn, skipna=skipna)["idx"]
    if len(res) == 0:
        raise ValueError("attempt to get argmax of an empty sequence")
    if scalar:
        return res[0]
    res.name = None
    return res


def _mode_aggregate(df, dropna):
    value_count_series = df.sum()
    max_val = value_count_series.max(skipna=dropna)
    mode_series = (
        value_count_series[value_count_series == max_val]
        .index.to_series()
        .sort_values()
        .reset_index(drop=True)
    )
    return mode_series


def _count_aggregate(x):
    return x.sum().astype("int64")


def safe_head(df, n):
    r = M.head(df, n)
    if len(r) != n:
        msg = (
            "Insufficient elements for `head`. {0} elements "
            "requested, only {1} elements available. Try passing larger "
            "`npartitions` to `head`."
        )
        warnings.warn(msg.format(n, len(r)))
    return r


def maybe_shift_divisions(df, periods, freq):
    """Maybe shift divisions by periods of size freq

    Used to shift the divisions for the `shift` method. If freq isn't a fixed
    size (not anchored or relative), then the divisions are shifted
    appropriately. Otherwise the divisions are cleared.

    Parameters
    ----------
    df : dd.DataFrame, dd.Series, or dd.Index
    periods : int
        The number of periods to shift.
    freq : DateOffset, timedelta, or time rule string
        The frequency to shift by.
    """
    if isinstance(freq, str):
        freq = pd.tseries.frequencies.to_offset(freq)

    is_offset = isinstance(freq, pd.DateOffset)
    if is_offset:
        if PANDAS_GT_100:
            is_anchored = freq.is_anchored()
        else:
            is_anchored = freq.isAnchored()
        if is_anchored or not hasattr(freq, "delta"):
            # Can't infer divisions on relative or anchored offsets, as
            # divisions may now split identical index value.
            # (e.g. index_partitions = [[1, 2, 3], [3, 4, 5]])
            return df.clear_divisions()
    if df.known_divisions:
        divs = pd.Series(range(len(df.divisions)), index=df.divisions)
        divisions = divs.shift(periods, freq=freq).index
        return type(df)(df.dask, df._name, df._meta, divisions)
    return df


@wraps(pd.to_datetime)
def to_datetime(arg, meta=None, **kwargs):
    if meta is None:
        if isinstance(arg, Index):
            meta = pd.DatetimeIndex([])
            meta.name = arg.name
        else:
            meta = pd.Series([pd.Timestamp("2000")])
            meta.index = meta.index.astype(arg.index.dtype)
            meta.index.name = arg.index.name
    return map_partitions(pd.to_datetime, arg, meta=meta, **kwargs)


@wraps(pd.to_timedelta)
def to_timedelta(arg, unit="ns", errors="raise"):
    meta = pd.Series([pd.Timedelta(1, unit=unit)])
    return map_partitions(pd.to_timedelta, arg, unit=unit, errors=errors, meta=meta)


if hasattr(pd, "isna"):

    @wraps(pd.isna)
    def isna(arg):
        return map_partitions(pd.isna, arg)


def _repr_data_series(s, index):
    """A helper for creating the ``_repr_data`` property"""
    npartitions = len(index) - 1
    if is_categorical_dtype(s):
        if has_known_categories(s):
            dtype = "category[known]"
        else:
            dtype = "category[unknown]"
    else:
        dtype = str(s.dtype)
    return pd.Series([dtype] + ["..."] * npartitions, index=index, name=s.name)


get_parallel_type = Dispatch("get_parallel_type")


@get_parallel_type.register(pd.Series)
def get_parallel_type_series(_):
    return Series


@get_parallel_type.register(pd.DataFrame)
def get_parallel_type_dataframe(_):
    return DataFrame


@get_parallel_type.register(pd.Index)
def get_parallel_type_index(_):
    return Index


@get_parallel_type.register(object)
def get_parallel_type_object(o):
    return Scalar


@get_parallel_type.register(_Frame)
def get_parallel_type_frame(o):
    return get_parallel_type(o._meta)


def parallel_types():
    return tuple(
        k
        for k, v in get_parallel_type._lookup.items()
        if v is not get_parallel_type_object
    )


def has_parallel_type(x):
    """ Does this object have a dask dataframe equivalent? """
    get_parallel_type(x)  # trigger lazy registration
    return isinstance(x, parallel_types())


def new_dd_object(dsk, name, meta, divisions, partition_sizes=None):
    """Generic constructor for dask.dataframe objects.

    Decides the appropriate output class based on the type of `meta` provided.
    """
    if has_parallel_type(meta):
        return get_parallel_type(meta)(dsk, name, meta, divisions, partition_sizes)
    elif is_arraylike(meta) and meta.shape:
        import dask.array as da

        chunks = ((np.nan,) * (len(divisions) - 1),) + tuple(
            (d,) for d in meta.shape[1:]
        )
        if len(chunks) > 1:
            layer = dsk.layers[name]
            if isinstance(layer, Blockwise):
                layer.new_axes["j"] = chunks[1][0]
                layer.output_indices = layer.output_indices + ("j",)
            else:
                suffix = (0,) * (len(chunks) - 1)
                for i in range(len(chunks[0])):
                    layer[(name, i) + suffix] = layer.pop((name, i))
        return da.Array(dsk, name=name, chunks=chunks, dtype=meta.dtype)
    else:
        return get_parallel_type(meta)(dsk, name, meta, divisions, partition_sizes)


def partitionwise_graph(func, name, *args, **kwargs):
    """
    Apply a function partition-wise across arguments to create layer of a graph

    This applies a function, ``func``, in an embarrassingly parallel fashion
    across partitions/chunks in the provided arguments.  It handles Dataframes,
    Arrays, and scalars smoothly, and relies on the ``blockwise`` machinery
    to provide a nicely symbolic graph.

    It is most commonly used in other graph-building functions to create the
    appropriate layer of the resulting dataframe.

    Parameters
    ----------
    func: callable
    name: str
        descriptive name for the operation
    *args:
    **kwargs:

    Returns
    -------
    out: Blockwise graph

    Examples
    --------
    >>> subgraph = partitionwise_graph(function, x, y, z=123)  # doctest: +SKIP
    >>> layer = partitionwise_graph(function, df, x, z=123)  # doctest: +SKIP
    >>> graph = HighLevelGraph.from_collections(name, layer, dependencies=[df, x])  # doctest: +SKIP
    >>> result = new_dd_object(graph, name, metadata, df.divisions)  # doctest: +SKIP

    See Also
    --------
    map_partitions
    """
    pairs = []
    numblocks = {}
    for arg in args:
        if isinstance(arg, _Frame):
            pairs.extend([arg._name, "i"])
            numblocks[arg._name] = (arg.npartitions,)
        elif isinstance(arg, Scalar):
            pairs.extend([arg._name, "i"])
            numblocks[arg._name] = (1,)
        elif isinstance(arg, Array):
            if arg.ndim == 1:
                pairs.extend([arg.name, "i"])
            elif arg.ndim == 0:
                pairs.extend([arg.name, ""])
            elif arg.ndim == 2:
                pairs.extend([arg.name, "ij"])
            else:
                raise ValueError("Can't add multi-dimensional array to dataframes")
            numblocks[arg._name] = arg.numblocks
        else:
            pairs.extend([arg, None])
    return blockwise(
        func, name, "i", *pairs, numblocks=numblocks, concatenate=True, **kwargs
    )


def meta_warning(df):
    """
    Provide an informative message when the user is asked to provide metadata
    """
    if is_dataframe_like(df):
        meta_str = {k: str(v) for k, v in df.dtypes.to_dict().items()}
    elif is_series_like(df):
        meta_str = (df.name, str(df.dtype))
    else:
        meta_str = None
    msg = (
        "\nYou did not provide metadata, so Dask is running your "
        "function on a small dataset to guess output types. "
        "It is possible that Dask will guess incorrectly.\n"
        "To provide an explicit output types or to silence this message, "
        "please provide the `meta=` keyword, as described in the map or "
        "apply function that you are using."
    )
    if meta_str:
        msg += (
            "\n"
            "  Before: .apply(func)\n"
            "  After:  .apply(func, meta=%s)\n" % str(meta_str)
        )
    return msg


def prefix_reduction(f, ddf, identity, **kwargs):
    """ Computes the prefix sums of f on df

    If df has partitions [P1, P2, ..., Pn], then returns the DataFrame with
    partitions [f(identity, P1),
                f(f(identity, P1), P2),
                f(f(f(identity, P1), P2), P3),
                ...]

    Parameters
    ----------
    f : callable
        an associative function f
    ddf : dd.DataFrame
    identity : pd.DataFrame
        an identity element of f, that is f(identity, df) = f(df, identity) = df
    """
    dsk = dict()
    name = "prefix_reduction-" + tokenize(f, ddf, identity, **kwargs)
    meta = ddf._meta
    n = len(ddf.divisions) - 1
    divisions = [None] * (n + 1)

    N = 1
    while N < n:
        N *= 2
    for i in range(n):
        dsk[(name, i, 1, 0)] = (apply, f, [(ddf._name, i), identity], kwargs)
    for i in range(n, N):
        dsk[(name, i, 1, 0)] = identity

    d = 1
    while d < N:
        for i in range(0, N, 2 * d):
            dsk[(name, i + 2 * d - 1, 2 * d, 0)] = (
                apply,
                f,
                [(name, i + d - 1, d, 0), (name, i + 2 * d - 1, d, 0)],
                kwargs,
            )
        d *= 2

    dsk[(name, N - 1, N, 1)] = identity

    while d > 1:
        d //= 2
        for i in range(0, N, 2 * d):
            dsk[(name, i + d - 1, d, 1)] = (name, i + 2 * d - 1, 2 * d, 1)
            dsk[(name, i + 2 * d - 1, d, 1)] = (
                apply,
                f,
                [(name, i + 2 * d - 1, 2 * d, 1), (name, i + d - 1, d, 0)],
                kwargs,
            )

    for i in range(n):
        dsk[(name, i)] = (apply, f, [(name, i, 1, 1), identity], kwargs)

    graph = HighLevelGraph.from_collections(name, dsk, dependencies=[ddf])
    return new_dd_object(graph, name, meta, divisions)


def suffix_reduction(f, ddf, identity, **kwargs):
    """ Computes the suffix sums of f on df

    If df has partitions [P1, P2, ..., Pn], then returns the DataFrame with
    partitions [f(P1, f(P2, ...f(Pn, identity)...)),
                f(P2, ...f(Pn, identity)...),
                ...f(Pn, identity)...,
                ...]

    Parameters
    ----------
    f : callable
        an associative function f
    ddf : dd.DataFrame
    identity : pd.DataFrame
        an identity element of f, that is f(identity, df) = f(df, identity) = df
    kwargs : ??
        keyword arguments of f ??
    """
    dsk = dict()
    name = "suffix_reduction-" + tokenize(f, ddf, identity, **kwargs)
    meta = ddf._meta
    n = len(ddf.divisions) - 1
    divisions = [None] * (n + 1)

    N = 1
    while N < n:
        N *= 2
    for i in range(n):
        dsk[(name, i, 1, 0)] = (apply, f, [(ddf._name, n - 1 - i), identity], kwargs)
    for i in range(n, N):
        dsk[(name, i, 1, 0)] = identity

    d = 1
    while d < N:
        for i in range(0, N, 2 * d):
            dsk[(name, i + 2 * d - 1, 2 * d, 0)] = (
                apply,
                f,
                [(name, i + 2 * d - 1, d, 0), (name, i + d - 1, d, 0)],
                kwargs,
            )
        d *= 2

    dsk[(name, N - 1, N, 1)] = identity

    while d > 1:
        d //= 2
        for i in range(0, N, 2 * d):
            dsk[(name, i + d - 1, d, 1)] = (name, i + 2 * d - 1, 2 * d, 1)
            dsk[(name, i + 2 * d - 1, d, 1)] = (
                apply,
                f,
                [(name, i + d - 1, d, 0), (name, i + 2 * d - 1, 2 * d, 1)],
                kwargs,
            )

    for i in range(n):
        dsk[(name, i)] = (apply, f, [(name, n - 1 - i, 1, 1), identity], kwargs)

    graph = HighLevelGraph.from_collections(name, dsk, dependencies=[ddf])
    return new_dd_object(graph, name, meta, divisions)


def mapseries(base_chunk, concat_map):
    return base_chunk.map(concat_map)


def mapseries_combine(index, concat_result):
    final_series = concat_result.sort_index()
    final_series = index.to_series().map(final_series)
    return final_series


def series_map(base_series, map_series):
    npartitions = base_series.npartitions
    split_out = map_series.npartitions

    dsk = {}

    base_token_key = tokenize(base_series, split_out)
    base_split_prefix = "base-split-{}".format(base_token_key)
    base_shard_prefix = "base-shard-{}".format(base_token_key)
    for i, key in enumerate(base_series.__dask_keys__()):
        dsk[(base_split_prefix, i)] = (hash_shard, key, split_out)
        for j in range(split_out):
            dsk[(base_shard_prefix, 0, i, j)] = (getitem, (base_split_prefix, i), j)

    map_token_key = tokenize(map_series)
    map_split_prefix = "map-split-{}".format(map_token_key)
    map_shard_prefix = "map-shard-{}".format(map_token_key)
    for i, key in enumerate(map_series.__dask_keys__()):
        dsk[(map_split_prefix, i)] = (
            hash_shard,
            key,
            split_out,
            split_out_on_index,
            None,
        )
        for j in range(split_out):
            dsk[(map_shard_prefix, 0, i, j)] = (getitem, (map_split_prefix, i), j)

    token_key = tokenize(base_series, map_series)
    map_prefix = "map-series-{}".format(token_key)
    for i in range(npartitions):
        for j in range(split_out):
            dsk[(map_prefix, i, j)] = (
                mapseries,
                (base_shard_prefix, 0, i, j),
                (_concat, [(map_shard_prefix, 0, k, j) for k in range(split_out)]),
            )

    final_prefix = "map-series-combine-{}".format(token_key)
    for i, key in enumerate(base_series.index.__dask_keys__()):
        dsk[(final_prefix, i)] = (
            mapseries_combine,
            key,
            (_concat, [(map_prefix, i, j) for j in range(split_out)]),
        )

    meta = map_series._meta.copy()
    meta.index = base_series._meta.index
    meta = make_meta(meta)

    dependencies = [base_series, map_series, base_series.index]
    graph = HighLevelGraph.from_collections(
        final_prefix, dsk, dependencies=dependencies
    )
    divisions = list(base_series.divisions)

    return new_dd_object(graph, final_prefix, meta, divisions)<|MERGE_RESOLUTION|>--- conflicted
+++ resolved
@@ -543,14 +543,9 @@
         )
 
     def __len__(self):
-<<<<<<< HEAD
-        if self._len:
-            return self._len
-=======
         _len = getattr(self, "_len", None)
         if _len is not None:
             return _len
->>>>>>> 597dac4d
         return self.reduction(
             len, np.sum, token="len", meta=int, split_every=False
         ).compute()
@@ -3568,14 +3563,9 @@
         return _iLocIndexer(self)
 
     def __len__(self):
-<<<<<<< HEAD
-        if self._len:
-            return self._len
-=======
         _len = getattr(self, "_len", None)
         if _len is not None:
             return _len
->>>>>>> 597dac4d
         try:
             s = self.iloc[:, 0]
         except IndexError:
