--- conflicted
+++ resolved
@@ -1552,17 +1552,6 @@
 
     def __getitem__(self, index):
         from dask.dataframe import Series
-<<<<<<< HEAD
-        if isinstance(index, Series):
-            self_type = '%s.%s' % (self.__class__.__module__, self.__class__.__name__)
-            index_type = '%s.%s' % (index.__class__.__module__, index.__class__.__name__)
-            if index_type != 'dask.dataframe.core.Series':
-                raise ValueError("Can only slice a %s by a dask.dataframe.core.Series, not %s" % (self_type, index_type))
-            from numpy import dtype
-            if not index.dtype == dtype(bool):
-                raise ValueError("Slicing by %s series not supported, only bools" % index.dtype)
-            if index.partition_sizes:
-=======
 
         if isinstance(index, Series):
             from numpy import dtype
@@ -1572,17 +1561,10 @@
                     "Slicing by %s series not supported, only bools" % index.dtype
                 )
             if index.partition_sizes is not None:
->>>>>>> 46ad9017
                 partition_sizes = self.chunks[0]
                 series = index.repartition(partition_sizes=partition_sizes)
                 return self[series.to_dask_array(lengths=True)]
             else:
-<<<<<<< HEAD
-                # Disabled this check because it works to leave it out, but is it correct? -ss
-                #raise ValueError(
-                #    "Can't slice a %s with a %s that doesn't know its partition_sizes" % (self_type, index_type))
-=======
->>>>>>> 46ad9017
                 return self[index.to_dask_array(lengths=True)]
 
         # Field access, e.g. x['a'] or x[['a', 'b']]
@@ -1898,10 +1880,7 @@
     @check_if_handled_given_other
     def __add__(self, other):
         from ..dataframe import DataFrame, Series
-<<<<<<< HEAD
-=======
-
->>>>>>> 46ad9017
+
         if isinstance(other, (DataFrame, Series)):
             return NotImplemented
         return elemwise(operator.add, self, other)
@@ -1913,10 +1892,7 @@
     @check_if_handled_given_other
     def __and__(self, other):
         from ..dataframe import DataFrame, Series
-<<<<<<< HEAD
-=======
-
->>>>>>> 46ad9017
+
         if isinstance(other, (DataFrame, Series)):
             return NotImplemented
         return elemwise(operator.and_, self, other)
@@ -1928,10 +1904,7 @@
     @check_if_handled_given_other
     def __div__(self, other):
         from ..dataframe import DataFrame, Series
-<<<<<<< HEAD
-=======
-
->>>>>>> 46ad9017
+
         if isinstance(other, (DataFrame, Series)):
             return NotImplemented
         return elemwise(operator.div, self, other)
@@ -1974,10 +1947,7 @@
     @check_if_handled_given_other
     def __mod__(self, other):
         from ..dataframe import DataFrame, Series
-<<<<<<< HEAD
-=======
-
->>>>>>> 46ad9017
+
         if isinstance(other, (DataFrame, Series)):
             return NotImplemented
         return elemwise(operator.mod, self, other)
@@ -1989,10 +1959,7 @@
     @check_if_handled_given_other
     def __mul__(self, other):
         from ..dataframe import DataFrame, Series
-<<<<<<< HEAD
-=======
-
->>>>>>> 46ad9017
+
         if isinstance(other, (DataFrame, Series)):
             return NotImplemented
         return elemwise(operator.mul, self, other)
@@ -2011,16 +1978,10 @@
     @check_if_handled_given_other
     def __or__(self, other):
         from ..dataframe import DataFrame, Series
-<<<<<<< HEAD
+
         if isinstance(other, (DataFrame, Series)):
             return NotImplemented
         return elemwise(operator.or_, self, other)
-=======
->>>>>>> 46ad9017
-
-        if isinstance(other, (DataFrame, Series)):
-            return NotImplemented
-        return elemwise(operator.or_, self, other)
 
     @check_if_handled_given_other
     def __ror__(self, other):
@@ -2032,10 +1993,7 @@
     @check_if_handled_given_other
     def __pow__(self, other):
         from ..dataframe import DataFrame, Series
-<<<<<<< HEAD
-=======
-
->>>>>>> 46ad9017
+
         if isinstance(other, (DataFrame, Series)):
             return NotImplemented
         return elemwise(operator.pow, self, other)
@@ -2055,10 +2013,7 @@
     @check_if_handled_given_other
     def __sub__(self, other):
         from ..dataframe import DataFrame, Series
-<<<<<<< HEAD
-=======
-
->>>>>>> 46ad9017
+
         if isinstance(other, (DataFrame, Series)):
             return NotImplemented
         return elemwise(operator.sub, self, other)
@@ -2070,10 +2025,7 @@
     @check_if_handled_given_other
     def __truediv__(self, other):
         from ..dataframe import DataFrame, Series
-<<<<<<< HEAD
-=======
-
->>>>>>> 46ad9017
+
         if isinstance(other, (DataFrame, Series)):
             return NotImplemented
         return elemwise(operator.truediv, self, other)
@@ -2085,10 +2037,7 @@
     @check_if_handled_given_other
     def __floordiv__(self, other):
         from ..dataframe import DataFrame, Series
-<<<<<<< HEAD
-=======
-
->>>>>>> 46ad9017
+
         if isinstance(other, (DataFrame, Series)):
             return NotImplemented
         return elemwise(operator.floordiv, self, other)
@@ -2100,10 +2049,7 @@
     @check_if_handled_given_other
     def __xor__(self, other):
         from ..dataframe import DataFrame, Series
-<<<<<<< HEAD
-=======
-
->>>>>>> 46ad9017
+
         if isinstance(other, (DataFrame, Series)):
             return NotImplemented
         return elemwise(operator.xor, self, other)
@@ -2115,10 +2061,7 @@
     @check_if_handled_given_other
     def __matmul__(self, other):
         from ..dataframe import DataFrame, Series
-<<<<<<< HEAD
-=======
-
->>>>>>> 46ad9017
+
         if isinstance(other, (DataFrame, Series)):
             return NotImplemented
         from .routines import matmul
@@ -2134,10 +2077,7 @@
     @check_if_handled_given_other
     def __divmod__(self, other):
         from ..dataframe import DataFrame, Series
-<<<<<<< HEAD
-=======
-
->>>>>>> 46ad9017
+
         if isinstance(other, (DataFrame, Series)):
             return NotImplemented
         from .ufunc import divmod
@@ -4643,11 +4583,7 @@
         if hasattr(arr, "ndim"):
             while arr.ndim < ndim:
                 arr = arr[None, ...]
-
-        try:
-            result[idx] = arr
-        except ValueError as e:
-            raise ValueError(f'outer shape {shape}, idx {idx} ({type(idx)}), arr {arr} (type {type(arr)}, shape {arr.shape})')
+        result[idx] = arr
 
     return result
 
