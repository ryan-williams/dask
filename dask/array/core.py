--- conflicted
+++ resolved
@@ -1980,14 +1980,6 @@
             return NotImplemented
         return elemwise(operator.or_, self, other)
 
-<<<<<<< HEAD
-    def __ror__(self, other):
-        return elemwise(operator.or_, other, self)
-
-    def __pos__(self):
-        return self
-
-=======
     def __pos__(self):
         return self
 
@@ -1996,7 +1988,6 @@
         return elemwise(operator.or_, other, self)
 
     @check_if_handled_given_other
->>>>>>> 8c35d01a
     def __pow__(self, other):
         from ..dataframe import DataFrame, Series
         if isinstance(other, (DataFrame, Series)):
