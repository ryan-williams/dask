--- conflicted
+++ resolved
@@ -1199,12 +1199,8 @@
             columns=columns,
             token=name_part,
             meta=meta,
-<<<<<<< HEAD
             # TODO: partition_sizes
-            **self.dropna
-=======
             **self.dropna,
->>>>>>> 2d7a3dfd
         )
 
         cumpart_raw_frame = (
@@ -1233,12 +1229,8 @@
             chunk=M.last,
             meta=meta,
             token=name_last,
-<<<<<<< HEAD
             # TODO: partition_sizes
-            **self.dropna
-=======
             **self.dropna,
->>>>>>> 2d7a3dfd
         )
 
         # aggregate cumulated partitions and its previous last element
